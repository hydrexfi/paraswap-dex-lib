/* eslint-disable no-console */
import { Interface } from '@ethersproject/abi';
import { Provider } from '@ethersproject/providers';
import {
  IParaSwapSDK,
  LocalParaswapSDK,
} from '../src/implementations/local-paraswap-sdk';
import {
  EstimateGasSimulation,
  TenderlySimulation,
  TransactionSimulator,
} from './tenderly-simulation';
import {
  SwapSide,
  ETHER_ADDRESS,
  MAX_UINT,
  Network,
  ContractMethod,
  NULL_ADDRESS,
} from '../src/constants';
import {
  OptimalRate,
  TxObject,
  Address,
  Token,
  TransferFeeParams,
  Config,
} from '../src/types';
import Erc20ABI from '../src/abi/erc20.json';
import AugustusABI from '../src/abi/augustus.json';
import { generateConfig } from '../src/config';
import {
  DummyDexHelper,
  DummyLimitOrderProvider,
  IDexHelper,
} from '../src/dex-helper';
import {
  AddressOrSymbol,
  constructSimpleSDK,
  SimpleFetchSDK,
} from '@paraswap/sdk';
import axios from 'axios';
import { SmartToken, StateOverrides } from './smart-tokens';
import { GIFTER_ADDRESS, Holders, Tokens } from './constants-e2e';
import { generateDeployBytecode, sleep } from './utils';
import { assert } from 'ts-essentials';
import * as util from 'util';
<<<<<<< HEAD
import { GenericSwapTransactionBuilder } from '../src/generic-swap-transaction-builder';
import { DexAdapterService } from '../src';
import { v4 as uuid } from 'uuid';
=======
>>>>>>> b52b30be

export const testingEndpoint = process.env.E2E_TEST_ENDPOINT;

const testContractProjectRootPath = process.env.TEST_CONTRACT_PROJECT_ROOT_PATH;
const testContractName = process.env.TEST_CONTRACT_NAME;
const testContractConfigFileName = process.env.TEST_CONTRACT_CONFIG_FILE_NAME;
const testContractRelativePath = process.env.TEST_CONTRACT_RELATIVE_PATH;
// Comma separated fields from config or actual values
const testContractDeployArgs = process.env.TEST_CONTRACT_DEPLOY_ARGS;

// If you want to test against deployed and verified contract
const deployedTestContractAddress = process.env.DEPLOYED_TEST_CONTRACT_ADDRESS;
const testContractType = process.env.TEST_CONTRACT_TYPE;

// Only for router tests
const testDirectRouterAbiPath = process.env.TEST_DIRECT_ROUTER_ABI_PATH;

const directRouterIface = new Interface(
  testDirectRouterAbiPath ? require(testDirectRouterAbiPath) : '[]',
);

const testContractBytecode = generateDeployBytecode(
  testContractProjectRootPath,
  testContractName,
  testContractConfigFileName,
  testContractRelativePath,
  testContractDeployArgs,
  testContractType,
);

const erc20Interface = new Interface(Erc20ABI);
const augustusInterface = new Interface(AugustusABI);

const DEPLOYER_ADDRESS: { [nid: number]: string } = {
  [Network.MAINNET]: '0xbe0eb53f46cd790cd13851d5eff43d12404d33e8',
  [Network.BSC]: '0xf68a4b64162906eff0ff6ae34e2bb1cd42fef62d',
  [Network.POLYGON]: '0x05182E579FDfCf69E4390c3411D8FeA1fb6467cf',
  [Network.FANTOM]: '0x05182E579FDfCf69E4390c3411D8FeA1fb6467cf',
  [Network.AVALANCHE]: '0xD6216fC19DB775Df9774a6E33526131dA7D19a2c',
  [Network.OPTIMISM]: '0xf01121e808F782d7F34E857c27dA31AD1f151b39',
  [Network.ARBITRUM]: '0xb38e8c17e38363af6ebdcb3dae12e0243582891d',
};

const MULTISIG: { [nid: number]: string } = {
  [Network.MAINNET]: '0x36fEDC70feC3B77CAaf50E6C524FD7e5DFBD629A',
  [Network.BSC]: '0xf14bed2cf725E79C46c0Ebf2f8948028b7C49659',
  [Network.POLYGON]: '0x46DF4eb6f7A3B0AdF526f6955b15d3fE02c618b7',
  [Network.FANTOM]: '0xECaB2dac955b94e49Ec09D6d68672d3B397BbdAd',
  [Network.AVALANCHE]: '0x1e2ECA5e812D08D2A7F8664D69035163ff5BfEC2',
  [Network.OPTIMISM]: '0x3b28A6f6291f7e8277751f2911Ac49C585d049f6',
  [Network.ARBITRUM]: '0x90DfD8a6454CFE19be39EaB42ac93CD850c7f339',
  [Network.BASE]: '0x6C674c8Df1aC663b822c4B6A56B4E5e889379AE0',
};

class APIParaswapSDK implements IParaSwapSDK {
  paraSwap: SimpleFetchSDK;
  dexKeys: string[];
  dexHelper: IDexHelper;
  transactionBuilder: GenericSwapTransactionBuilder;
  dexAdapterService: DexAdapterService;

  constructor(
    protected network: number,
    dexKeys: string | string[],
    rpcUrl: string,
  ) {
    this.dexKeys = Array.isArray(dexKeys) ? dexKeys : [dexKeys];
    this.paraSwap = constructSimpleSDK({
      chainId: network,
      axios,
      apiURL: testingEndpoint,
    });
    this.dexHelper = new DummyDexHelper(this.network, rpcUrl);

    this.dexAdapterService = new DexAdapterService(
      this.dexHelper,
      this.network,
    );
    this.transactionBuilder = new GenericSwapTransactionBuilder(
      this.dexAdapterService,
    );
  }

  async getPrices(
    from: Token,
    to: Token,
    amount: bigint,
    side: SwapSide,
    contractMethod: ContractMethod,
    _poolIdentifiers?: { [key: string]: string[] | null } | null,
    transferFees?: TransferFeeParams,
    forceRoute?: AddressOrSymbol[],
  ): Promise<OptimalRate> {
    if (_poolIdentifiers)
      throw new Error('PoolIdentifiers is not supported by the API');

    let priceRoute;
    if (forceRoute && forceRoute.length > 0) {
      const options = {
        route: forceRoute,
        amount: amount.toString(),
        side,
        srcDecimals: from.decimals,
        destDecimals: to.decimals,
        options: {
          includeDEXS: this.dexKeys,
          includeContractMethods: [contractMethod],
          partner: 'any',
          maxImpact: 100,
        },
      };
      priceRoute = await this.paraSwap.swap.getRateByRoute(options);
    } else {
      const options = {
        srcToken: from.address,
        destToken: to.address,
        side,
        amount: amount.toString(),
        options: {
          includeDEXS: this.dexKeys,
          includeContractMethods: [contractMethod],
          partner: 'any',
          maxImpact: 100,
        },
        srcDecimals: from.decimals,
        destDecimals: to.decimals,
      };
      priceRoute = await this.paraSwap.swap.getRate(options);
    }

    return priceRoute as OptimalRate;
  }

  async buildTransaction(
    priceRoute: OptimalRate,
    _minMaxAmount: BigInt,
    userAddress: Address,
  ): Promise<TxObject> {
    const minMaxAmount = _minMaxAmount.toString();
    let deadline = Number((Math.floor(Date.now() / 1000) + 10 * 60).toFixed());

    return await this.transactionBuilder.build({
      priceRoute,
      minMaxAmount: minMaxAmount.toString(),
      userAddress,
      partnerAddress: NULL_ADDRESS,
      partnerFeePercent: '0',
      deadline: deadline.toString(),
      uuid: uuid(),
    });
  }
}

function send1WeiTo(token: Address, to: Address, network: Network) {
  const tokens = Tokens[network];

  const tokenSymbol = Object.keys(tokens).find(tokenSymbol => {
    const curToken = tokens[tokenSymbol];
    return curToken.address === token;
  });

  const holders = Holders[network];
  const holder = holders[tokenSymbol!];

  return {
    from: holder,
    to: token,
    data: erc20Interface.encodeFunctionData('transfer', [to, '1']),
    value: '0',
  };
}

function checkBalanceOf(token: Address, holder: Address) {
  return {
    from: NULL_ADDRESS,
    to: token,
    data: erc20Interface.encodeFunctionData('balanceOf', [holder]),
    value: '0',
  };
}

function allowAugustusV6(
  tokenAddress: Address,
  holderAddress: Address,
  network: Network,
) {
  const augustusV6Address = generateConfig(network).augustusV6Address;

  return {
    from: holderAddress,
    to: tokenAddress,
    data: erc20Interface.encodeFunctionData('approve', [
      augustusV6Address,
      MAX_UINT,
    ]),
    value: '0',
  };
}

function allowTokenTransferProxyParams(
  tokenAddress: Address,
  holderAddress: Address,
  network: Network,
) {
  const tokenTransferProxy = generateConfig(network).tokenTransferProxyAddress;
  return {
    from: holderAddress,
    to: tokenAddress,
    data: erc20Interface.encodeFunctionData('approve', [
      tokenTransferProxy,
      MAX_UINT,
    ]),
    value: '0',
  };
}

function deployContractParams(bytecode: string, network = Network.MAINNET) {
  const ownerAddress = DEPLOYER_ADDRESS[network];
  if (!ownerAddress) throw new Error('No deployer address set for network');
  return {
    from: ownerAddress,
    data: bytecode,
    value: '0',
  };
}

function augustusSetImplementationParams(
  contractAddress: Address,
  network: Network,
  functionName: string,
) {
  const augustusAddress = generateConfig(network).augustusAddress;
  if (!augustusAddress) throw new Error('No whitelist address set for network');
  const ownerAddress = MULTISIG[network];
  if (!ownerAddress) throw new Error('No whitelist owner set for network');

  return {
    from: ownerAddress,
    to: augustusAddress,
    data: augustusInterface.encodeFunctionData('setImplementation', [
      directRouterIface.getSighash(functionName),
      contractAddress,
    ]),
    value: '0',
  };
}

function augustusGrantRoleParams(
  contractAddress: Address,
  network: Network,
  type: string = 'adapter',
) {
  const augustusAddress = generateConfig(network).augustusAddress;
  if (!augustusAddress) throw new Error('No whitelist address set for network');
  const ownerAddress = MULTISIG[network];
  if (!ownerAddress) throw new Error('No whitelist owner set for network');

  let role: string;
  switch (type) {
    case 'adapter':
      role =
        '0x8429d542926e6695b59ac6fbdcd9b37e8b1aeb757afab06ab60b1bb5878c3b49';
      break;
    case 'router':
      role =
        '0x7a05a596cb0ce7fdea8a1e1ec73be300bdb35097c944ce1897202f7a13122eb2';
      break;
    default:
      throw new Error(`Unrecognized type ${type}`);
  }

  return {
    from: ownerAddress,
    to: augustusAddress,
    data: augustusInterface.encodeFunctionData('grantRole', [
      role,
      contractAddress,
    ]),
    value: '0',
  };
}

export function formatDeployMessage(
  type: 'router' | 'adapter',
  address: Address,
  forkId: string,
  contractName: string,
  contractPath: string,
) {
  // This formatting is useful for verification on Tenderly
  return `Deployed ${type} contract with env params:
    TENDERLY_FORK_ID=${forkId}
    TENDERLY_VERIFY_CONTRACT_ADDRESS=${address}
    TENDERLY_VERIFY_CONTRACT_NAME=${contractName}
    TENDERLY_VERIFY_CONTRACT_PATH=${contractPath}`;
}

export async function testE2E(
  srcToken: Token,
  destToken: Token,
  senderAddress: Address,
  _amount: string,
  swapSide = SwapSide.SELL,
  dexKeys: string | string[],
  contractMethod: ContractMethod,
  network: Network = Network.MAINNET,
  _0: Provider,
  poolIdentifiers?: { [key: string]: string[] | null } | null,
  limitOrderProvider?: DummyLimitOrderProvider,
  transferFees?: TransferFeeParams,
  // Specified in BPS: part of 10000
  slippage?: number,
  sleepMs?: number,
  replaceTenderlyWithEstimateGas?: boolean,
  forceRoute?: AddressOrSymbol[],
) {
  const amount = BigInt(_amount);

  const ts: TransactionSimulator = replaceTenderlyWithEstimateGas
    ? new EstimateGasSimulation(new DummyDexHelper(network).provider)
    : new TenderlySimulation(network);
  await ts.setup();

  if (srcToken.address.toLowerCase() !== ETHER_ADDRESS.toLowerCase()) {
    const allowanceTx = await ts.simulate(
      allowTokenTransferProxyParams(srcToken.address, senderAddress, network),
    );
    const augustusV6Allowance = await ts.simulate(
      allowAugustusV6(srcToken.address, senderAddress, network),
    );
    if (!allowanceTx.success) console.log(allowanceTx.url);
    if (!augustusV6Allowance.success) console.log(augustusV6Allowance.url);
    expect(allowanceTx!.success).toEqual(true);
    expect(augustusV6Allowance!.success).toEqual(true);
  }

  if (deployedTestContractAddress) {
    const whitelistTx = await ts.simulate(
      augustusGrantRoleParams(
        deployedTestContractAddress,
        network,
        testContractType || 'adapter',
      ),
    );
    expect(whitelistTx.success).toEqual(true);
    console.log(`Successfully whitelisted ${deployedTestContractAddress}`);

    if (testContractType === 'router') {
      const setImplementationTx = await ts.simulate(
        augustusSetImplementationParams(
          deployedTestContractAddress,
          network,
          contractMethod,
        ),
      );
      expect(setImplementationTx.success).toEqual(true);
    }
  } else if (testContractBytecode) {
    const deployTx = await ts.simulate(
      deployContractParams(testContractBytecode, network),
    );

    expect(deployTx.success).toEqual(true);

    const contractAddress =
      deployTx.transaction?.transaction_info.contract_address;
    console.log(
      formatDeployMessage(
        'adapter',
        contractAddress,
        ts.forkId,
        testContractName || '',
        testContractRelativePath || '',
      ),
    );
    const whitelistTx = await ts.simulate(
      augustusGrantRoleParams(
        contractAddress,
        network,
        testContractType || 'adapter',
      ),
    );
    expect(whitelistTx.success).toEqual(true);

    if (testContractType === 'router') {
      const setImplementationTx = await ts.simulate(
        augustusSetImplementationParams(
          contractAddress,
          network,
          contractMethod,
        ),
      );
      expect(setImplementationTx.success).toEqual(true);
    }
  }

  const useAPI = testingEndpoint && !poolIdentifiers;
  // The API currently doesn't allow for specifying poolIdentifiers
  const paraswap: IParaSwapSDK = useAPI
    ? new APIParaswapSDK(network, dexKeys, '')
    : new LocalParaswapSDK(network, dexKeys, '', limitOrderProvider);

  if (paraswap.initializePricing) await paraswap.initializePricing();

  if (sleepMs) {
    await sleep(sleepMs);
  }

  if (paraswap.dexHelper?.replaceProviderWithRPC) {
    paraswap.dexHelper?.replaceProviderWithRPC(
      `https://rpc.tenderly.co/fork/${ts.forkId}`,
    );
  }

  try {
    const priceRoute = await paraswap.getPrices(
      srcToken,
      destToken,
      amount,
      swapSide,
      contractMethod,
      poolIdentifiers,
      transferFees,
      forceRoute,
    );

    console.log('PRICE ROUTE: ', util.inspect(priceRoute, false, null, true));
    expect(parseFloat(priceRoute.destAmount)).toBeGreaterThan(0);

    const config = generateConfig(network);
    const augustusV6Address = config.augustusV6Address!;
    const executorsAddresses = Object.values(config.executorsAddresses!);
    const addresses = [...executorsAddresses, augustusV6Address];

    for await (const a of addresses) {
      const src =
        srcToken.address.toLowerCase() === ETHER_ADDRESS
          ? config.wrappedNativeTokenAddress
          : srcToken.address.toLowerCase();
      const dest =
        destToken.address.toLowerCase() === ETHER_ADDRESS
          ? config.wrappedNativeTokenAddress
          : destToken.address.toLowerCase();

      if (priceRoute.bestRoute[0].swaps.length > 0) {
        const intermediateToken =
          priceRoute.bestRoute[0].swaps[0].destToken.toLowerCase() ===
          ETHER_ADDRESS
            ? config.wrappedNativeTokenAddress
            : priceRoute.bestRoute[0].swaps[0].destToken.toLowerCase();

        await ts.simulate(send1WeiTo(intermediateToken, a, network));
      }

      await ts.simulate(send1WeiTo(src, a, network));
      await ts.simulate(send1WeiTo(dest, a, network));
    }
    //
    // for await (const a of addresses) {
    //   const src =
    //     srcToken.address.toLowerCase() === ETHER_ADDRESS
    //       ? config.wrappedNativeTokenAddress
    //       : srcToken.address.toLowerCase();
    //   const dest =
    //     destToken.address.toLowerCase() === ETHER_ADDRESS
    //       ? config.wrappedNativeTokenAddress
    //       : destToken.address.toLowerCase();
    //
    //   if (priceRoute.bestRoute[0].swaps.length > 0) {
    //     const intermediateToken =
    //       priceRoute.bestRoute[0].swaps[0].destToken.toLowerCase() ===
    //       ETHER_ADDRESS
    //         ? config.wrappedNativeTokenAddress
    //         : priceRoute.bestRoute[0].swaps[0].destToken.toLowerCase();
    //
    //     await ts.simulate(checkBalanceOf(intermediateToken, a));
    //   }
    //
    //   await ts.simulate(checkBalanceOf(src, a));
    //   await ts.simulate(checkBalanceOf(dest, a));
    // }

    // Calculate slippage. Default is 1%
    const _slippage = slippage || 100;
    const minMaxAmount =
      (swapSide === SwapSide.SELL
        ? BigInt(priceRoute.destAmount) * (10000n - BigInt(_slippage))
        : BigInt(priceRoute.srcAmount) * (10000n + BigInt(_slippage))) / 10000n;
    const swapParams = await paraswap.buildTransaction(
      priceRoute,
      minMaxAmount,
      senderAddress,
    );

    const swapTx = await ts.simulate(swapParams);
    // Only log gas estimate if testing against API
    if (useAPI) {
      const gasUsed = swapTx.gasUsed || '0';
      console.log(
        `Gas Estimate API: ${priceRoute.gasCost}, Simulated: ${
          swapTx!.gasUsed
        }, Difference: ${parseInt(priceRoute.gasCost) - parseInt(gasUsed)}`,
      );
    }
    console.log(`Tenderly URL: ${swapTx!.url}`);
    expect(swapTx!.success).toEqual(true);
  } finally {
    if (paraswap.releaseResources) {
      await paraswap.releaseResources();
    }
  }
}

export type TestParamE2E = {
  config: Config;
  srcToken: Token | SmartToken;
  destToken: Token | SmartToken;
  senderAddress: Address;
  thirdPartyAddress?: Address;
  _amount: string;
  swapSide: SwapSide;
  dexKeys: string | string[];
  contractMethod: ContractMethod;
  network: Network;
  poolIdentifiers?: { [key: string]: string[] | null } | null;
  limitOrderProvider?: DummyLimitOrderProvider;
  transferFees?: TransferFeeParams;
  srcTokenBalanceOverrides?: Record<Address, string>;
  srcTokenAllowanceOverrides?: Record<Address, string>;
  destTokenBalanceOverrides?: Record<Address, string>;
  destTokenAllowanceOverrides?: Record<Address, string>;
  sleepMs?: number;
  skipTenderly?: boolean;
};

const makeFakeTransferToSenderAddress = (
  senderAddress: string,
  token: Token,
  amount: string,
) => {
  return {
    from: GIFTER_ADDRESS,
    to: token.address,
    data: erc20Interface.encodeFunctionData('transfer', [
      senderAddress,
      amount,
    ]),
    value: '0',
  };
};

export async function newTestE2E({
  config,
  srcToken,
  destToken,
  senderAddress,
  thirdPartyAddress,
  _amount,
  swapSide,
  dexKeys,
  contractMethod,
  network,
  poolIdentifiers,
  limitOrderProvider,
  transferFees,
  sleepMs,
  skipTenderly,
}: TestParamE2E) {
  const useTenderly = !skipTenderly;
  const amount = BigInt(_amount);
  const twiceAmount = BigInt(_amount) * 2n;
  let ts: TenderlySimulation | undefined = undefined;
  if (useTenderly) {
    ts = new TenderlySimulation(network);
    await ts.setup();
  }

  if (useTenderly && testContractBytecode) {
    assert(
      ts instanceof TenderlySimulation,
      '`ts`  is not an instance of TenderlySimulation',
    );
    const deployTx = await ts.simulate(
      deployContractParams(testContractBytecode, network),
    );

    expect(deployTx.success).toEqual(true);
    const adapterAddress =
      deployTx.transaction.transaction_info.contract_address;
    console.log(
      'Deployed adapter to address',
      adapterAddress,
      'used',
      deployTx.gasUsed,
      'gas',
    );

    const whitelistTx = await ts.simulate(
      augustusGrantRoleParams(adapterAddress, network),
    );
    expect(whitelistTx.success).toEqual(true);
  }

  if (useTenderly && thirdPartyAddress) {
    assert(
      destToken instanceof SmartToken,
      '`destToken` is not an instance of SmartToken',
    );
    assert(
      ts instanceof TenderlySimulation,
      '`ts` is not an instance of TenderlySimulation',
    );

    const stateOverrides: StateOverrides = {
      networkID: `${network}`,
      stateOverrides: {},
    };

    destToken.addBalance(GIFTER_ADDRESS, MAX_UINT);
    destToken.applyOverrides(stateOverrides);

    const giftTx = makeFakeTransferToSenderAddress(
      thirdPartyAddress,
      destToken.token,
      swapSide === SwapSide.SELL
        ? twiceAmount.toString()
        : (BigInt(MAX_UINT) / 4n).toString(),
    );

    await ts.simulate(giftTx, stateOverrides);
  }

  const useAPI = testingEndpoint && !poolIdentifiers;
  // The API currently doesn't allow for specifying poolIdentifiers
  const paraswap: IParaSwapSDK = new LocalParaswapSDK(
    network,
    dexKeys,
    '',
    limitOrderProvider,
  );

  if (paraswap.initializePricing) await paraswap.initializePricing();

  if (sleepMs) {
    await sleep(sleepMs);
  }
  try {
    const priceRoute = await paraswap.getPrices(
      skipTenderly ? (srcToken as Token) : (srcToken as SmartToken).token,
      skipTenderly ? (destToken as Token) : (destToken as SmartToken).token,
      amount,
      swapSide,
      contractMethod,
      poolIdentifiers,
      transferFees,
    );

    console.log(JSON.stringify(priceRoute));

    expect(parseFloat(priceRoute.destAmount)).toBeGreaterThan(0);

    // Slippage to be 7%
    const minMaxAmount =
      (swapSide === SwapSide.SELL
        ? BigInt(priceRoute.destAmount) * 93n
        : BigInt(priceRoute.srcAmount) * 107n) / 100n;

    const swapParams = await paraswap.buildTransaction(
      priceRoute,
      minMaxAmount,
      senderAddress,
    );

    if (useTenderly) {
      assert(
        srcToken instanceof SmartToken,
        '`srcToken` is not an instance of SmartToken',
      );
      assert(
        destToken instanceof SmartToken,
        '`destToken` is not an instance of SmartToken',
      );
      assert(
        ts instanceof TenderlySimulation,
        '`ts` is not an instance of TenderlySimulation',
      );

      const stateOverrides: StateOverrides = {
        networkID: `${network}`,
        stateOverrides: {},
      };
      srcToken.applyOverrides(stateOverrides);
      destToken.applyOverrides(stateOverrides);

      if (swapSide === SwapSide.SELL) {
        srcToken
          .addBalance(senderAddress, twiceAmount.toString())
          .addAllowance(
            senderAddress,
            config.tokenTransferProxyAddress,
            amount.toString(),
          );
      } else {
        srcToken
          .addBalance(senderAddress, MAX_UINT)
          .addAllowance(
            senderAddress,
            config.tokenTransferProxyAddress,
            (BigInt(MAX_UINT) / 8n).toString(),
          );
      }

      srcToken.applyOverrides(stateOverrides);
      destToken.applyOverrides(stateOverrides);

      const swapTx = await ts.simulate(swapParams, stateOverrides);
      // Only log gas estimate if testing against API
      if (useAPI)
        console.log(
          `Gas Estimate API: ${priceRoute.gasCost}, Simulated: ${
            swapTx!.gasUsed
          }, Difference: ${
            parseInt(priceRoute.gasCost) - parseInt(swapTx!.gasUsed)
          }`,
        );
      console.log(`Tenderly URL: ${swapTx!.url}`);
      expect(swapTx!.success).toEqual(true);
    }
  } finally {
    if (paraswap.releaseResources) {
      await paraswap.releaseResources();
    }
  }
}

export const getEnv = (envName: string, optional: boolean = false): string => {
  if (!process.env[envName]) {
    if (optional) {
      return '';
    }
    throw new Error(`Missing ${envName}`);
  }

  return process.env[envName]!;
};<|MERGE_RESOLUTION|>--- conflicted
+++ resolved
@@ -16,7 +16,6 @@
   MAX_UINT,
   Network,
   ContractMethod,
-  NULL_ADDRESS,
 } from '../src/constants';
 import {
   OptimalRate,
@@ -45,12 +44,10 @@
 import { generateDeployBytecode, sleep } from './utils';
 import { assert } from 'ts-essentials';
 import * as util from 'util';
-<<<<<<< HEAD
 import { GenericSwapTransactionBuilder } from '../src/generic-swap-transaction-builder';
 import { DexAdapterService } from '../src';
 import { v4 as uuid } from 'uuid';
-=======
->>>>>>> b52b30be
+import { NULL_ADDRESS } from '../build/constants';
 
 export const testingEndpoint = process.env.E2E_TEST_ENDPOINT;
 
