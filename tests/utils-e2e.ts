--- conflicted
+++ resolved
@@ -162,42 +162,6 @@
     if (_poolIdentifiers)
       throw new Error('PoolIdentifiers is not supported by the API');
 
-<<<<<<< HEAD
-    let priceRoute;
-    if (forceRoute && forceRoute.length > 0) {
-      const options = {
-        route: forceRoute,
-        amount: amount.toString(),
-        side,
-        srcDecimals: from.decimals,
-        destDecimals: to.decimals,
-        options: {
-          includeDEXS: this.dexKeys,
-          includeContractMethods: [contractMethod],
-          partner: 'any',
-          maxImpact: 100,
-        },
-      };
-      priceRoute = await this.paraSwap.swap.getRateByRoute(options);
-    } else {
-      const options = {
-        srcToken: from.address,
-        destToken: to.address,
-        side,
-        amount: amount.toString(),
-        options: {
-          includeDEXS: this.dexKeys,
-          includeContractMethods: [contractMethod],
-          partner: 'any',
-          maxImpact: 100,
-        },
-        srcDecimals: from.decimals,
-        destDecimals: to.decimals,
-      };
-      priceRoute = await this.paraSwap.swap.getRate(options);
-    }
-
-=======
     const priceRoute = await this.paraSwap.swap.getRate({
       srcToken: from.address,
       destToken: to.address,
@@ -215,7 +179,6 @@
     });
     // TODO: Remove
     priceRoute.contractMethod = contractMethod;
->>>>>>> 4a974690
     return priceRoute as OptimalRate;
   }
 
