import {
  SmartTokenParams,
  balanceOfFn,
  allowanceFn,
  SmartToken,
  balancesFn,
  allowedFn,
  _balancesFn,
  _allowancesFn,
} from '../tests/smart-tokens';
import { Address } from '../src/types';
import { ETHER_ADDRESS, Network } from '../src/constants';

export const GIFTER_ADDRESS = '0xb22fC4eC94D555A5049593ca4552c810Fb8a6d00';
export const GENERIC_ADDR1 = '0xbe9317f6711e2da074fe1f168fd9c402bc0a9d1b';
export const GENERIC_ADDR2 = '0x230a1ac45690b9ae1176389434610b9526d2f21b';

export const Tokens: {
  [network: number]: { [symbol: string]: SmartTokenParams };
} = {
  [Network.MAINNET]: {
    ETH: {
      address: ETHER_ADDRESS,
      decimals: 18,
    },
    SWETH: {
      address: '0xf951e335afb289353dc249e82926178eac7ded78',
      decimals: 18,
    },
    BAT: {
      address: '0x0d8775f648430679a709e98d2b0cb6250d2887ef',
      decimals: 18,
    },
    rswETH: {
      address: '0xFAe103DC9cf190eD75350761e95403b7b8aFa6c0',
      decimals: 18,
    },
    REQ: {
      address: '0x8f8221aFbB33998d8584A2B05749bA73c37a938a',
      decimals: 18,
    },
    AMPL: {
      address: '0xd46ba6d942050d489dbd938a2c909a5d5039a161',
      decimals: 9,
    },
    USDC: {
      address: '0xa0b86991c6218b36c1d19d4a2e9eb0ce3606eb48',
      decimals: 6,
      addBalance: balancesFn,
      addAllowance: allowedFn,
    },
    R: {
      address: '0x183015a9ba6ff60230fdeadc3f43b3d788b13e21',
      decimals: 18,
    },
    aEthUSDC: {
      address: '0x98c23e9d8f34fefb1b7bd6a91b7ff122f4e16f5c',
      decimals: 6,
    },
    aEthWETH: {
      address: '0x4d5f47fa6a74757f35c14fd3a6ef8e3c9bc514e8',
      decimals: 18,
    },
    stataEthUSDT: {
      address: '0x862c57d48becb45583aeba3f489696d22466ca1b',
      decimals: 6,
    },
    GYD: {
      address: '0xe07f9d810a48ab5c3c914ba3ca53af14e4491e8a',
      decimals: 18,
    },
    sDAI: {
      address: '0x83f20f44975d03b1b09e64809b757c47f942beea',
      decimals: 18,
    },
    MAV: {
      address: '0x7448c7456a97769f6cd04f1e83a4a23ccdc46abd',
      decimals: 18,
    },
    SUSHI: {
      address: '0x6b3595068778dd592e39a122f4f5a5cf09c90fe2',
      decimals: 18,
    },
    CUSDC: {
      address: '0x39AA39c021dfbaE8faC545936693aC917d5E7563',
      decimals: 8,
    },
    TUSD: {
      address: '0x0000000000085d4780b73119b644ae5ecd22b376',
      decimals: 18,
    },
    WBTC: {
      address: '0x2260fac5e5542a773aa44fbcfedf7c193bc2c599',
      decimals: 8,
      addBalance: balancesFn,
      addAllowance: allowedFn,
    },
    sBTC: {
      address: '0xfe18be6b3bd88a2d2a7f928d00292e7a9963cfc6',
      decimals: 18,
    },
    tBTCv2: {
      address: '0x18084fbA666a33d37592fA2633fD49a74DD93a88',
      decimals: 18,
    },
    BADGER: {
      address: '0x3472A5A71965499acd81997a54BBA8D852C6E53d',
      decimals: 18,
    },
    USDT: {
      address: '0xdac17f958d2ee523a2206206994597c13d831ec7',
      decimals: 6,
      addBalance: balancesFn,
      addAllowance: allowedFn,
    },
    STETH: {
      address: '0xae7ab96520de3a18e5e111b5eaab095312d7fe84',
      decimals: 18,
    },
    SDEX: {
      address: '0x5DE8ab7E27f6E7A1fFf3E5B337584Aa43961BEeF',
      decimals: 18,
    },
    wstETH: {
      address: '0x7f39C581F595B53c5cb19bD0b3f8dA6c935E2Ca0',
      decimals: 18,
    },
    frxETH: {
      address: '0x5E8422345238F34275888049021821E8E08CAa1f',
      decimals: 18,
    },
    WETH: {
      address: '0xc02aaa39b223fe8d0a0e5c4f27ead9083c756cc2',
      decimals: 18,
      addBalance: balanceOfFn,
      addAllowance: allowanceFn,
    },
    PSP: {
      address: '0xcafe001067cdef266afb7eb5a286dcfd277f3de5',
      decimals: 18,
    },
    SETH: {
      address: '0x5e74C9036fb86BD7eCdcb084a0673EFc32eA31cb',
      decimals: 18,
    },
    LINK: {
      address: '0x514910771af9ca656af840dff83e8264ecf986ca',
      decimals: 18,
    },
    DAI: {
      address: '0x6b175474e89094c44da98b954eedeac495271d0f',
      decimals: 18,
      addBalance: balanceOfFn,
      addAllowance: allowanceFn,
    },
    MLN: {
      address: '0xec67005c4e498ec7f55e092bd1d35cbc47c91892',
      decimals: 18,
    },
    SENT: {
      address: '0xa44E5137293E855B1b7bC7E2C6f8cD796fFCB037',
      decimals: 8,
    },
    oldFRAX: {
      address: '0x853d955acef822db058eb8505911ed77f175b99e',
      decimals: 18,
    },
    aDAI: {
      address: '0x028171bCA77440897B824Ca71D1c56caC55b68A3',
      decimals: 18,
    },
    aUSDT: {
      address: '0x3Ed3B47Dd13ECAURA9a98b44e6204A523E766B225811',
      decimals: 6,
    },
    waUSDT: {
      address: '0xf8Fd466F12e236f4c96F7Cce6c79EAdB819abF58',
      decimals: 6,
    },
    ALUSD: {
      address: '0xbc6da0fe9ad5f3b0d58160288917aa56653660e9',
      decimals: 18,
    },
    BAL: {
      address: '0xba100000625a3754423978a60c9317c58a424e3D',
      decimals: 18,
    },
    OHM: {
      address: '0x64aa3364f17a4d01c6f1751fd97c2bd3d7e7f1d5',
      decimals: 9,
    },
    AURA: {
      address: '0xc0c293ce456ff0ed870add98a0828dd4d2903dbf',
      decimals: 18,
    },
    WISE: {
      address: '0x66a0f676479cee1d7373f3dc2e2952778bff5bd6',
      decimals: 18,
    },
    DDIM: {
      address: '0xFbEEa1C75E4c4465CB2FCCc9c6d6afe984558E20',
      decimals: 18,
    },
    DODO: {
      address: '0x43Dfc4159D86F3A37A5A4B3D4580b888ad7d4DDd',
      decimals: 18,
    },
    STG: {
      address: '0xAf5191B0De278C7286d6C7CC6ab6BB8A73bA2Cd6',
      decimals: 18,
    },
    ADAI: {
      address: '0x028171bca77440897b824ca71d1c56cac55b68a3',
      decimals: 18,
    },
    AWETH: {
      address: '0x030ba81f1c18d280636f32af80b9aad02cf0854e',
      decimals: 18,
    },
    ALPHA: {
      address: '0xa1faa113cbe53436df28ff0aee54275c13b40975',
      decimals: 18,
    },
    CRV: {
      address: '0xd533a949740bb3306d119cc777fa900ba034cd52',
      decimals: 18,
    },
    INCH: {
      address: '0x111111111117dC0aa78b770fA6A738034120C302',
      decimals: 18,
    },
    mUSD: {
      address: '0xe2f2a5c287993345a840db3b0845fbc70f5935a5',
      decimals: 18,
    },
    mBTC: {
      address: '0x945facb997494cc2570096c74b5f66a3507330a1',
      decimals: 18,
    },
    renBTC: {
      address: '0xEB4C2781e4ebA804CE9a9803C67d0893436bB27D',
      decimals: 8,
    },
    HBTC: {
      address: '0x0316EB71485b0Ab14103307bf65a021042c6d380',
      decimals: 18,
    },
    tBTC: {
      address: '0x8dAEBADE922dF735c38C80C7eBD708Af50815fAa',
      decimals: 18,
    },
    BUSD: {
      address: '0x4fabb145d64652a948d72533023f6e7a623c7c53',
      decimals: 18,
    },
    GUSD: {
      address: '0x056fd409e1d7a124bd7017459dfea2f387b6d5cd',
      decimals: 2,
    },
    ADAIv1: {
      address: '0xfC1E690f61EFd961294b3e1Ce3313fBD8aa4f85d',
      decimals: 18,
    },
    CETH: {
      address: '0x4ddc2d193948926d02f9b1fe9e1daa0718270ed5',
      decimals: 8,
    },
    CDAI: {
      address: '0x5d3a536E4D6DbD6114cc1Ead35777bAB948E3643',
      decimals: 8,
    },
    MIM: {
      address: '0x99D8a9C45b2ecA8864373A26D1459e3Dff1e17F3',
      decimals: 18,
    },
    AnkETH: {
      address: '0xE95A203B1a91a908F9B9CE46459d101078c2c3cb',
      decimals: 18,
    },
    EURS: {
      address: '0xdB25f211AB05b1c97D595516F45794528a807ad8',
      decimals: 2,
    },
    EURT: {
      address: '0xC581b735A1688071A1746c968e0798D642EDE491',
      decimals: 6,
    },
    jEUR: {
      address: '0x0f17bc9a994b87b5225cfb6a2cd4d667adb4f20b',
      decimals: 18,
    },
    jCHF: {
      address: '0x53dfea0a8cc2a2a2e425e1c174bc162999723ea0',
      decimals: 18,
    },
    jGBP: {
      address: '0x7409856cae628f5d578b285b45669b36e7005283',
      decimals: 18,
    },
    XAUT: {
      address: '0x68749665FF8D2d112Fa859AA293F07A622782F38',
      decimals: 6,
    },
    CVX: {
      address: '0x4e3FBD56CD56c3e72c1403e103b45Db9da5B9D2B',
      decimals: 18,
    },
    UST: {
      address: '0xa47c8bf37f92abed4a126bda807a7b7498661acd',
      decimals: 18,
    },
    SAITAMA: {
      address: '0x8b3192f5eebd8579568a2ed41e6feb402f93f73f',
      decimals: 9,
    },
    BBAUSDT: {
      // bpt of USDT Linear Pool
      address: '0x2bbf681cc4eb09218bee85ea2a5d3d13fa40fc0c',
      decimals: 18,
    },
    BBADAI: {
      // bpt of DAI Linear Pool
      address: '0x804cdb9116a10bb78768d3252355a1b18067bf8f',
      decimals: 18,
    },
    BBAUSD: {
      address: '0x7b50775383d3d6f0215a8f290f2c9e2eebbeceb2',
      decimals: 18,
    },
    BBFDAI: {
      address: '0x8f4063446f5011bc1c9f79a819efe87776f23704',
      decimals: 18,
    },
    FEI: {
      address: '0x956F47F50A910163D8BF957Cf5846D573E7f87CA',
      decimals: 18,
    },
    newFRAX: {
      address: '0x853d955aCEf822Db058eb8505911ED77F175b99e',
      decimals: 18,
    },
    sETH: {
      address: '0x5e74C9036fb86BD7eCdcb084a0673EFc32eA31cb',
      decimals: 18,
    },
    sUSD: {
      address: '0x57Ab1ec28D129707052df4dF418D58a2D46d5f51',
      decimals: 18,
    },
    USDD: {
      address: '0x0c10bf8fcb7bf5412187a595ab97a3609160b5c6',
      decimals: 18,
    },
    alETH: {
      address: '0x0100546f2cd4c9d97f798ffc9755e47865ff7ee6',
      decimals: 18,
    },
    SHIBA: {
      address: '0x95aD61b0a150d79219dCF64E1E6Cc01f0B64C4cE',
      decimals: 18,
    },
    dUSDC: {
      address: '0xc411db5f5eb3f7d552f9b8454b2d74097ccde6e3',
      decimals: 6,
    },
    EURA: {
      address: '0x1a7e4e63778b4f12a199c062f3efdd288afcbce8',
      decimals: 18,
    },
    stEUR: {
      address: '0x004626a008b1acdc4c74ab51644093b155e59a23',
      decimals: 18,
    },
    USDA: {
      address: '0x0000206329b97DB379d5E1Bf586BbDB969C63274',
      decimals: 18,
    },
    stUSD: {
      address: '0x0022228a2cc5E7eF0274A7Baa600d44da5aB5776',
      decimals: 18,
    },
    GHO: {
      address: '0x40d16fc0246ad3160ccc09b8d0d3a2cd28ae6c2f',
      decimals: 18,
    },
    USDe: {
      address: '0x4c9EDD5852cd905f086C759E8383e09bff1E68B3',
      decimals: 18,
    },
    crvUSD: {
      address: '0xf939E0A03FB07F59A73314E73794Be0E57ac1b4E',
      decimals: 18,
    },
    wibBTC: {
      address: '0x8751d4196027d4e6da63716fa7786b5174f04c15',
      decimals: 18,
    },
    MATIC: {
      address: '0x7d1afa7b718fb893db30a3abc0cfc608aacfebb0',
      decimals: 18,
    },
    POL: {
      address: '0x455e53CBB86018Ac2B8092FdCd39d8444aFFC3F6',
      decimals: 19,
    },
    LUSD: {
      address: '0x5f98805a4e8be255a32880fdec7f6728c6568ba0',
      decimals: 18,
    },
    BNT: {
      address: '0x1f573d6fb3f13d689ff844b4ce37794d79a7ff1c',
      decimals: 18,
    },
    eETH: {
      address: '0x35fa164735182de50811e8e2e824cfb9b6118ac2',
      decimals: 18,
    },
    weETH: {
      address: '0xcd5fe23c85820f7b72d0926fc9b05b43e359b7ee',
      decimals: 18,
    },
  },
  [Network.POLYGON]: {
    jGBP: {
      address: '0x767058f11800fba6a682e73a6e79ec5eb74fac8c',
      decimals: 18,
    },
    DAI: {
      address: '0x8f3Cf7ad23Cd3CaDbD9735AFf958023239c6A063',
      decimals: 18,
    },
    USDCe: {
      address: '0x2791bca1f2de4661ed88a30c99a7a9449aa84174',
      decimals: 6,
      addBalance: _balancesFn,
      addAllowance: _allowancesFn,
    },
    TEL: {
      address: '0xdf7837de1f2fa4631d716cf2502f8b230f1dcc32',
      decimals: 2,
    },
    USDC: {
      address: '0x576Cf361711cd940CD9C397BB98C4C896cBd38De',
      decimals: 6,
    },
    POPS: {
      address: '0xa92A1576D11dB45c53be71d59245ac97ce0d8147',
      decimals: 18,
    },
    CRV: {
      address: '0x172370d5cd63279efa6d502dab29171933a610af',
      decimals: 18,
    },
    BAL: {
      address: '0x9a71012b13ca4d3d0cdc72a177df3ef03b0e76a3',
      decimals: 18,
    },
    AAVE: {
      address: '0xd6df932a45c0f255f85145f286ea0b292b21c90b',
      decimals: 18,
    },
    PSP: {
      address: '0x42d61d766b85431666b39b89c43011f24451bff6',
      decimals: 18,
    },
    WETH: {
      address: '0x7ceb23fd6bc0add59e62ac25578270cff1b9f619',
      decimals: 18,
    },
    crvUSD: {
      address: '0xc4ce1d6f5d98d65ee25cf85e9f2e9dcfee6cb5d6',
      decimals: 18,
    },
    WMATIC: {
      address: '0x0d500B1d8E8eF31E21C99d1Db9A6444d3ADf1270',
      decimals: 18,
      addBalance: balanceOfFn,
      addAllowance: allowanceFn,
    },
    AMWMATIC: {
      address: '0x8dF3aad3a84da6b69A4DA8aeC3eA40d9091B2Ac4',
      decimals: 18,
    },
    aPolWMATIC: {
      address: '0x6d80113e533a2c0fe82eabd35f1875dcea89ea97',
      decimals: 18,
    },
    MUST: {
      address: '0x9C78EE466D6Cb57A4d01Fd887D2b5dFb2D46288f',
      decimals: 18,
    },
    AMDAI: {
      address: '0x27F8D03b3a2196956ED754baDc28D73be8830A6e',
      decimals: 18,
    },
    BTU: {
      address: '0xfdc26cda2d2440d0e83cd1dee8e8be48405806dc',
      decimals: 18,
    },
    USDT: {
      address: '0xc2132d05d31c914a87c6611c10748aeb04b58e8f',
      decimals: 6,
    },
    WBTC: {
      address: '0x1bfd67037b42cf73acf2047067bd4f2c47d9bfd6',
      decimals: 8,
    },
    MATIC: { address: ETHER_ADDRESS, decimals: 18 },
    mUSD: {
      address: '0xe840b73e5287865eec17d250bfb1536704b43b21',
      decimals: 18,
    },
    AMWETH: {
      address: '0x28424507fefb6f7f8e9d3860f56504e4e5f5f390',
      decimals: 18,
    },
    AMWBTC: {
      address: '0x5c2ed810328349100a66b82b78a1791b101c9d61',
      decimals: 8,
    },
    KNC: {
      address: '0x1c954e8fe737f99f68fa1ccda3e51ebdb291948c',
      decimals: 18,
    },
    jEUR: {
      address: '0x4e3decbb3645551b8a19f0ea1678079fcb33fb4c',
      decimals: 18,
    },
    jGPB: {
      address: '0x767058f11800fba6a682e73a6e79ec5eb74fac8c',
      decimals: 18,
    },
    jCHF: {
      address: '0xbd1463f02f61676d53fd183c2b19282bff93d099',
      decimals: 18,
    },
    RADIO: {
      address: '0x613a489785C95afEB3b404CC41565cCff107B6E0',
      decimals: 18,
    },
    HANZO: {
      address: '0x37eb60f78e06c4bb2a5f836b0fc6bccbbaa995b3',
      decimals: 9,
    },
    RVLT: {
      address: '0xf0f9d895aca5c8678f706fb8216fa22957685a13',
      decimals: 18,
    },
    stMATIC: {
      address: '0x3a58a54c066fdc0f2d55fc9c89f0415c92ebf3c4',
      decimals: 18,
    },
    axlUSDC: {
      address: '0x750e4c4984a9e0f12978ea6742bc1c5d248f40ed',
      decimals: 6,
    },
    deUSDC: {
      address: '0x1ddcaa4ed761428ae348befc6718bcb12e63bfaa',
      decimals: 6,
    },
    amUSDT: {
      address: '0x60d55f02a771d515e077c9c2403a1ef324885cec',
      decimals: 6,
    },
    amUSDC: {
      address: '0x1a13F4Ca1d028320A707D99520AbFefca3998b7F',
      decimals: 6,
    },
    MAI: {
      address: '0xa3fa99a148fa48d14ed51d610c367c61876997f1',
      decimals: 18,
    },
    EURA: {
      address: '0xe0b52e49357fd4daf2c15e02058dce6bc0057db4',
      decimals: 18,
    },
    stEUR: {
      address: '0x004626a008b1acdc4c74ab51644093b155e59a23',
      decimals: 18,
    },
    USDA: {
      address: '0x0000206329b97DB379d5E1Bf586BbDB969C63274',
      decimals: 18,
    },
    stUSD: {
      address: '0x0022228a2cc5E7eF0274A7Baa600d44da5aB5776',
      decimals: 18,
    },
    BUSD: {
      address: '0x9C9e5fD8bbc25984B178FdCE6117Defa39d2db39',
      decimals: 18,
    },
    TUSD: {
      address: '0x2e1ad108ff1d8c782fcbbb89aad783ac49586756',
      decimals: 18,
    },
    SDEX: {
      address: '0x6899fAcE15c14348E1759371049ab64A3a06bFA6',
      decimals: 18,
    },
    MATICX: {
      address: '0xfa68fb4628dff1028cfec22b4162fccd0d45efb6',
      decimals: 18,
    },
    stataPolUSDT: {
      address: '0x87a1fdc4c726c459f597282be639a045062c0e46',
      decimals: 6,
    },
    stataPolUSDCn: {
      address: '0x2dca80061632f3f87c9ca28364d1d0c30cd79a19',
      decimals: 6,
    },
    paUSD: {
      address: '0x8054d4d130c3a84852f379424bcac75673a7486b',
      decimals: 18,
    },
    SUSHI: {
      address: '0x0b3f868e0be5597d5db7feb59e1cadbb0fdda50a',
      decimals: 18,
    },
  },
  [Network.FANTOM]: {
    FTM: { address: ETHER_ADDRESS, decimals: 18 },
    SOLID: {
      address: '0x777cf5ba9c291a1a8f57ff14836f6f9dc5c0f9dd',
      decimals: 18,
    },
    WFTM: {
      address: '0x21be370d5312f44cb42ce377bc9b8a0cef1a4c83',
      decimals: 18,
    },
    DAI: {
      address: '0x8d11ec38a3eb5e956b052f67da8bdc9bef8abf3e',
      decimals: 18,
    },
    USDC: {
      address: '0x04068DA6C83AFCFA0e13ba15A6696662335D5B75',
      decimals: 6,
    },
    FUSDT: {
      address: '0x049d68029688eabf473097a2fc38ef61633a3c7a',
      decimals: 6,
    },
    LQDR: {
      address: '0x10b620b2dbac4faa7d7ffd71da486f5d44cd86f9',
      decimals: 18,
    },
    EQUAL: {
      address: '0x3fd3a0c85b70754efc07ac9ac0cbbdce664865a6',
      decimals: 18,
    },
    beFTM: {
      address: '0x7381ed41f6de418dde5e84b55590422a57917886',
      decimals: 18,
    },
    POPS: {
      address: '0x9dE4b40bDcE50Ec6a1A668bF85997BbBD324069a',
      decimals: 18,
    },
    MIM: {
      address: '0x82f0b8b456c1a451378467398982d4834b6829c1',
      decimals: 18,
    },
    FRAX: {
      address: '0xdc301622e621166BD8E82f2cA0A26c13Ad0BE355',
      decimals: 18,
    },
    nETH: {
      address: '0x67C10C397dD0Ba417329543c1a40eb48AAa7cd00',
      decimals: 18,
    },
    WETH: {
      address: '0x74b23882a30290451A17c44f4F05243b6b58C76d',
      decimals: 18,
    },
    SPIRIT: {
      address: '0x5cc61a78f164885776aa610fb0fe1257df78e59b',
      decimals: 18,
    },
    wBOMB: {
      address: '0xc09a82ad5075b3067d80f54f05e1e22229699cc1',
      decimals: 18,
    },
    TOR: {
      address: '0x74e23df9110aa9ea0b6ff2faee01e740ca1c642e',
      decimals: 18,
    },
    BOO: {
      address: '0x841fad6eae12c286d1fd18d1d525dffa75c7effe',
      decimals: 18,
    },
    ETH: {
      address: '0x74b23882a30290451A17c44f4F05243b6b58C76d',
      decimals: 18,
    },
    GDAI: {
      address: '0x07E6332dD090D287d3489245038daF987955DCFB',
      decimals: 18,
    },
    GUSDC: {
      address: '0xe578C856933D8e1082740bf7661e379Aa2A30b26',
      decimals: 6,
    },
    axlUSDC: {
      address: '0x1B6382DBDEa11d97f24495C9A90b7c88469134a4',
      decimals: 6,
    },
    lzUSDC: {
      address: '0x28a92dde19D9989F39A49905d7C9C2FAc7799bDf',
      decimals: 6,
    },
    FVM: {
      address: '0x07BB65fAaC502d4996532F834A1B7ba5dC32Ff96',
      decimals: 18,
    },
    USDCe: {
      address: '0x2f733095b80a04b38b0d10cc884524a3d09b836a',
      decimals: 6,
    },
    scrvUSDC_e: {
      address: '0x0cf1aa18ab7020973705aa9c46bbec6150e2782b',
      decimals: 18,
    },
    scrvUSDC_p: {
      address: '0x8b697f95d8c9fbbcc597a89223b10b80369490a1',
      decimals: 18,
    },
  },
  [Network.BSC]: {
    POPS: {
      address: '0xa1051433EC7b5cc249c75Fdd5b96BF423f2f4A32',
      decimals: 18,
    },
    DAI: {
      address: '0x1af3f329e8be154074d8769d1ffa4ee058b1dbc3',
      decimals: 18,
    },
    WBNB: {
      address: '0xbb4cdb9cbd36b01bd1cbaebf2de08d9173bc095c',
      decimals: 18,
    },
    BNBx: {
      address: '0x1bdd3Cf7F79cfB8EdbB955f20ad99211551BA275',
      decimals: 18,
    },
    BUSD: {
      address: '0xe9e7cea3dedca5984780bafc599bd69add087d56',
      decimals: 18,
    },
    USDT: {
      address: '0x55d398326f99059ff775485246999027b3197955',
      decimals: 18,
    },
    ETH: {
      address: '0x2170ed0880ac9a755fd29b2688956bd959f933f8',
      decimals: 18,
    },
    UST: {
      address: '0x23396cf899ca06c4472205fc903bdb4de249d6fc',
      decimals: 18,
    },
    USDC: {
      address: '0x8AC76a51cc950d9822D68b83fE1Ad97B32Cd580d',
      decimals: 18,
    },
    RADIO: {
      address: '0x30807D3b851A31d62415B8bb7Af7dCa59390434a',
      decimals: 18,
    },
    BNB: { address: ETHER_ADDRESS, decimals: 18 },
    bBTC: {
      address: '0x7130d2A12B9BCbFAe4f2634d864A1Ee1Ce3Ead9c',
      decimals: 18,
    },
    anyBTC: {
      address: '0x54261774905f3e6E9718f2ABb10ed6555cae308a',
      decimals: 8,
    },
    nUSD: {
      address: '0x23b891e5C62E0955ae2bD185990103928Ab817b3',
      decimals: 18,
    },
    CONE: {
      address: '0xA60205802E1B5C6EC1CAFA3cAcd49dFeECe05AC9',
      decimals: 18,
    },
    axlUSD: {
      address: '0x4268B8F0B87b6Eae5d897996E6b845ddbD99Adf3',
      decimals: 6,
    },
    FRAX: {
      address: '0x90C97F71E18723b0Cf0dfa30ee176Ab653E89F40',
      decimals: 18,
    },
    frxETH: {
      address: '0x64048A7eEcF3a2F1BA9e144aAc3D7dB6e58F555e',
      decimals: 18,
    },
    USDFI: {
      address: '0x11A38e06699b238D6D9A0C7A01f3AC63a07ad318',
      decimals: 18,
    },
    XRP: {
      address: '0x1d2f0da169ceb9fc7b3144628db156f3f6c60dbe',
      decimals: 18,
    },
    SDEX: {
      address: '0xFdc66A08B0d0Dc44c17bbd471B88f49F50CdD20F',
      decimals: 18,
    },
    EURA: {
      address: '0x12f31B73D812C6Bb0d735a218c086d44D5fe5f89',
      decimals: 18,
    },
    USDA: {
      address: '0x0000206329b97DB379d5E1Bf586BbDB969C63274',
      decimals: 18,
    },
    stUSD: {
      address: '0x0022228a2cc5E7eF0274A7Baa600d44da5aB5776',
      decimals: 18,
    },
  },
  [Network.AVALANCHE]: {
    LINKe: {
      address: '0x5947bb275c521040051d82396192181b413227a3',
      decimals: 18,
    },
    PHAR: {
      address: '0xAAAB9D12A30504559b0C5a9A5977fEE4A6081c6b',
      decimals: 18,
    },
    USDCe: {
      address: '0xA7D7079b0FEaD91F3e65f86E8915Cb59c1a4C664',
      decimals: 6,
    },
    USDC: {
      address: '0xB97EF9Ef8734C71904D8002F8b6Bc66Dd9c48a6E',
      decimals: 6,
    },
    USDTe: {
      address: '0xc7198437980c041c805A1EDcbA50c1Ce5db95118',
      decimals: 6,
    },
    USDT: {
      address: '0x9702230A8Ea53601f5cD2dc00fDBc13d4dF4A8c7',
      decimals: 6,
      addAllowance: _allowancesFn,
      addBalance: balanceOfFn,
    },
    POPS: {
      address: '0x240248628B7B6850352764C5dFa50D1592A033A8',
      decimals: 18,
    },
    WAVAX: {
      address: '0xB31f66AA3C1e785363F0875A1B74E27b85FD66c7',
      decimals: 18,
      addAllowance: allowanceFn,
      addBalance: balanceOfFn,
    },
    sAVAX: {
      address: '0x2b2C81e08f1Af8835a78Bb2A90AE924ACE0eA4bE',
      decimals: 18,
    },
    WETHe: {
      address: '0x49D5c2BdFfac6CE2BFdB6640F4F80f226bc10bAB',
      decimals: 18,
    },
    ETH: {
      address: '0xf20d962a6c8f70c731bd838a3a388D7d48fA6e15',
      decimals: 18,
    },
    WBTC: {
      address: '0x408D4cD0ADb7ceBd1F1A1C33A0Ba2098E1295bAB',
      decimals: 8,
    },
    WETH: {
      address: '0x49D5c2BdFfac6CE2BFdB6640F4F80f226bc10bAB',
      decimals: 18,
    },
    TUSD: {
      address: '0x1c20e891bab6b1727d14da358fae2984ed9b59eb',
      decimals: 18,
    },
    oldFRAX: {
      address: '0xdc42728b0ea910349ed3c6e1c9dc06b5fb591f98',
      decimals: 18,
    },
    newFRAX: {
      address: '0xd24c2ad096400b6fbcd2ad8b24e7acbc21a1da64',
      decimals: 18,
    },
    DAIE: {
      address: '0xd586e7f844cea2f87f50152665bcbc2c279d8d70',
      decimals: 18,
    },
    PNG: {
      address: '0x60781c2586d68229fde47564546784ab3faca982',
      decimals: 18,
    },
    SHIBX: {
      address: '0x440aBbf18c54b2782A4917b80a1746d3A2c2Cce1',
      decimals: 18,
    },
    wBTC: {
      address: '0x50b7545627a5162F82A992c33b87aDc75187B218',
      decimals: 8,
    },
    renBTC: {
      address: '0xDBf31dF14B66535aF65AaC99C32e9eA844e14501',
      decimals: 8,
    },
    BTCb: {
      address: '0x152b9d0FdC40C096757F570A51E494bd4b943E50',
      decimals: 8,
    },
    ADAI: {
      address: '0x47AFa96Cdc9fAb46904A55a6ad4bf6660B53c38a',
      decimals: 18,
    },
    avWAVAX: {
      address: '0xDFE521292EcE2A4f44242efBcD66Bc594CA9714B',
      decimals: 18,
    },
    MIM: {
      address: '0x130966628846BFd36ff31a822705796e8cb8C18D',
      decimals: 18,
    },
    TSD: {
      address: '0x4fbf0429599460D327BD5F55625E30E4fC066095',
      decimals: 18,
    },
    avUSDT: {
      address: '0x532e6537fea298397212f09a61e03311686f548e',
      decimals: 6,
    },
    THO: {
      address: '0xAE4AA155D2987B454C29450ef4f862CF00907B61',
      decimals: 18,
    },
    AVAX: { address: ETHER_ADDRESS, decimals: 18 },
    aETH: {
      address: '0x3a3A65aAb0dd2A17E3F1947bA16138cd37d08c04',
      decimals: 18,
    },
    aUSDT: {
      address: '0x71fc860f7d3a592a4a98740e39db31d25db65ae8',
      decimals: 6,
    },
    YUSD: {
      address: '0x111111111111ed1D73f860F57b2798b683f2d325',
      decimals: 18,
    },
    H2O: {
      address: '0x026187BdbC6b751003517bcb30Ac7817D5B766f8',
      decimals: 18,
    },
    MONEY: {
      address: '0x0f577433Bf59560Ef2a79c124E9Ff99fCa258948',
      decimals: 18,
    },
    nETH: {
      address: '0x19E1ae0eE35c0404f835521146206595d37981ae',
      decimals: 18,
    },
    avWETH: {
      address: '0x53f7c5869a859F0AeC3D334ee8B4Cf01E3492f21',
      decimals: 18,
    },
    nUSD: {
      address: '0xCFc37A6AB183dd4aED08C204D1c2773c0b1BDf46',
      decimals: 18,
    },
    BETS: {
      address: '0x94025780a1ab58868d9b2dbbb775f44b32e8e6e5',
      decimals: 18,
    },
    HATCHY: {
      address: '0x502580fc390606b47fc3b741d6d49909383c28a9',
      decimals: 18,
    },
    AMPL: {
      address: '0x027dbcA046ca156De9622cD1e2D907d375e53aa7',
      decimals: 9,
    },
  },
  [Network.ARBITRUM]: {
    SEN: {
      address: '0x154388a4650D63acC823e06Ef9e47C1eDdD3cBb2',
      decimals: 18,
    },
    BAL: {
      address: '0x040d1edc9569d4bab2d15287dc5a4f10f56a56b8',
      decimals: 18,
    },
    DAI: {
      address: '0xDA10009cBd5D07dd0CeCc66161FC93D7c9000da1',
      decimals: 18,
    },
    ARB: {
      address: '0x912ce59144191c1204e64559fe8253a0e49e6548',
      decimals: 18,
    },
    WETH: {
      address: '0x82aF49447D8a07e3bd95BD0d56f35241523fBab1',
      decimals: 18,
      addBalance: _balancesFn,
      addAllowance: _allowancesFn,
    },
    ETH: { address: ETHER_ADDRESS, decimals: 18 },
    USDCe: {
      address: '0xFF970A61A04b1cA14834A43f5dE4533eBDDB5CC8',
      decimals: 6,
    },
    USDC: {
      address: '0xaf88d065e77c8cc2239327c5edb3a432268e5831',
      decimals: 6,
    },
    stataArbUSDCn: {
      address: '0x7cfadfd5645b50be87d546f42699d863648251ad',
      decimals: 6,
    },
    stataArbUSDT: {
      address: '0xb165a74407fe1e519d6bcbdec1ed3202b35a4140',
      decimals: 6,
    },
    GYD: {
      address: '0xca5d8f8a8d49439357d3cf46ca2e720702f132b8',
      decimals: 18,
    },
    crvUSD: {
      address: '0x498bf2b1e120fed3ad3d42ea2165e9b73f99c1e5',
      decimals: 18,
    },
    OHM: {
      address: '0xf0cb2dc0db5e6c66b9a70ac27b06b878da017028',
      decimals: 9,
    },
    RDNT: {
      address: '0x3082cc23568ea640225c2467653db90e9250aaa0',
      decimals: 18,
    },
    USDT: {
      address: '0xfd086bc7cd5c481dcc9c85ebe478a1c0b69fcbb9',
      decimals: 6,
      addBalance: _balancesFn,
      addAllowance: _allowancesFn,
    },
    FRAX: {
      address: '0x17FC002b466eEc40DaE837Fc4bE5c67993ddBd6F',
      decimals: 18,
    },
    nUSD: {
      address: '0x2913E812Cf0dcCA30FB28E6Cac3d2DCFF4497688',
      decimals: 18,
    },
    nETH: {
      address: '0x3ea9B0ab55F34Fb188824Ee288CeaEfC63cf908e',
      decimals: 18,
    },
    EURS: {
      address: '0xd22a58f79e9481d1a88e00c343885a588b34b68b',
      decimals: 2,
    },
    AAVE: {
      address: '0xba5ddd1f9d7f570dc94a51479a000e3bce967196',
      decimals: 18,
    },
    MIM: {
      address: '0xFEa7a6a0B346362BF88A9e4A88416B77a57D6c2A',
      decimals: 18,
    },
    VST: {
      address: '0x64343594ab9b56e99087bfa6f2335db24c2d1f17',
      decimals: 18,
    },
    POPS: {
      address: '0xa0b20DecBc557E3f68E140eD5a0c69bc865F865A',
      decimals: 18,
    },
    ZYB: {
      address: '0x3B475F6f2f41853706afc9Fa6a6b8C5dF1a2724c',
      decimals: 18,
    },
    WBTC: {
      address: '0x2f2a2543b76a4166549f7aab2e75bef0aefc5b0f',
      decimals: 8,
    },
    LEX: {
      address: '0x6bB7A17AcC227fd1F6781D1EEDEAE01B42047eE0',
      decimals: 18,
    },
    EURA: {
      address: '0xfa5ed56a203466cbbc2430a43c66b9d8723528e7',
      decimals: 18,
    },
    stEUR: {
      address: '0x004626a008b1acdc4c74ab51644093b155e59a23',
      decimals: 18,
    },
    USDA: {
      address: '0x0000206329b97DB379d5E1Bf586BbDB969C63274',
      decimals: 18,
    },
    stUSD: {
      address: '0x0022228a2cc5E7eF0274A7Baa600d44da5aB5776',
      decimals: 18,
    },
    GRAIL: {
      address: '0x3d9907f9a368ad0a51be60f7da3b97cf940982d8',
      decimals: 18,
    },
    AURY: {
      address: '0x11bf4f05eb28b802ed3ab672594decb20ffe2313',
      decimals: 9,
    },
    wstETH: {
      address: '0x5979D7b546E38E414F7E9822514be443A4800529',
      decimals: 18,
    },
    RDPX: {
      address: '0x32eb7902d4134bf98a28b963d26de779af92a212',
      decimals: 18,
    },
    SDEX: {
      address: '0xabD587f2607542723b17f14d00d99b987C29b074',
      decimals: 18,
    },
    LINK: {
      address: '0xf97f4df75117a78c1a5a0dbb814af92458539fb4',
      decimals: 18,
    },
    DMT: {
      address: '0x8b0e6f19ee57089f7649a455d89d7bc6314d04e8',
      decimals: 18,
    },
    PENDLE: {
      address: '0x0c880f6761f1af8d9aa9c466984b80dab9a8c9e8',
      decimals: 18,
    },
  },
  [Network.OPTIMISM]: {
    DAI: {
      address: '0xDA10009cBd5D07dd0CeCc66161FC93D7c9000da1',
      decimals: 18,
    },
    sDAI: {
      address: '0x2218a117083f5b482b0bb821d27056ba9c04b1d3',
      decimals: 18,
    },
    stataOptUSDCn: {
      address: '0x4dd03dfd36548c840b563745e3fbec320f37ba7e',
      decimals: 6,
    },
    WETH: {
      address: '0x4200000000000000000000000000000000000006',
      decimals: 18,
    },
    ETH: { address: ETHER_ADDRESS, decimals: 18 },
    USDCe: {
      address: '0x7F5c764cBc14f9669B88837ca1490cCa17c31607',
      decimals: 6,
    },
    USDC: {
      address: '0x0b2C639c533813f4Aa9D7837CAf62653d097Ff85',
      decimals: 6,
    },
    USDT: {
      address: '0x94b008aA00579c1307B0EF2c499aD98a8ce58e58',
      decimals: 6,
    },
    GRAIN: {
      address: '0xfd389dc9533717239856190f42475d3f263a270d',
      decimals: 18,
    },
    GRAI: {
      address: '0x894134a25a5fac1c2c26f1d8fbf05111a3cb9487',
      decimals: 18,
    },
    LUSD: {
      address: '0xc40f949f8a4e094d1b49a23ea9241d289b7b2819',
      decimals: 18,
    },
    POPS: {
      address: '0x3D51a9fB5dCc87F7B237B04975559b920a9a56Ff',
      decimals: 18,
    },
    crvUSD: {
      address: '0xc52d7f23a2e460248db6ee192cb23dd12bddcbf6',
      decimals: 18,
    },
    OP: {
      address: '0x4200000000000000000000000000000000000042',
      decimals: 18,
    },
    sETH: {
      address: '0xE405de8F52ba7559f9df3C368500B6E6ae6Cee49',
      decimals: 18,
    },
    sUSD: {
      address: '0x8c6f28f2F1A3C87F0f938b96d27520d9751ec8d9',
      decimals: 18,
    },
    wstETH: {
      address: '0x1f32b1c2345538c0c6f582fcb022739c4a194ebb',
      decimals: 18,
    },
    rETH: {
      address: '0x9bcef72be871e61ed4fbbc7630889bee758eb81d',
      decimals: 18,
    },
    MAI: {
      address: '0xdfa46478f9e5ea86d57387849598dbfb2e964b02',
      decimals: 18,
    },
    WBTC: {
      address: '0x68f180fcCe6836688e9084f035309E29Bf0A2095',
      decimals: 8,
    },
    EURA: {
      address: '0x9485aca5bbbe1667ad97c7fe7c4531a624c8b1ed',
      decimals: 18,
    },
    stEUR: {
      address: '0x004626a008b1acdc4c74ab51644093b155e59a23',
      decimals: 18,
    },
    USDA: {
      address: '0x0000206329b97DB379d5E1Bf586BbDB969C63274',
      decimals: 18,
    },
    stUSD: {
      address: '0x0022228a2cc5E7eF0274A7Baa600d44da5aB5776',
      decimals: 18,
    },
    frxETH: {
      address: '0x6806411765Af15Bddd26f8f544A34cC40cb9838B',
      decimals: 18,
    },
    stataOptUSDT: {
      address: '0x035c93db04e5aaea54e6cd0261c492a3e0638b37',
      decimals: 6,
    },
  },
  [Network.ZKEVM]: {
    ETH: {
      address: ETHER_ADDRESS,
      decimals: 18,
    },
    WETH: {
      address: '0x4F9A0e7FD2Bf6067db6994CF12E4495Df938E6e9',
      decimals: 18,
    },
    MATIC: {
      address: '0xa2036f0538221a77a3937f1379699f44945018d0',
      decimals: 18,
    },
    WBTC: {
      address: '0xea034fb02eb1808c2cc3adbc15f447b93cbe08e1',
      decimals: 8,
    },
    USDC: {
      address: '0xa8ce8aee21bc2a48a5ef670afcc9274c7bbbc035',
      decimals: 6,
    },
  },
  [Network.BASE]: {
    PRIME: {
      address: '0xfA980cEd6895AC314E7dE34Ef1bFAE90a5AdD21b',
      decimals: 18,
    },
    WETH: {
      address: '0x4200000000000000000000000000000000000006',
      decimals: 18,
    },
    MAV: {
      address: '0x64b88c73A5DfA78D1713fE1b4c69a22d7E0faAa7',
      decimals: 18,
    },
    USDC: {
      address: '0x833589fcd6edb6e08f4c7c32d4f71b54bda02913',
      decimals: 6,
    },
    sDAI: {
      address: '0x99ac4484e8a1dbd6a185380b3a811913ac884d87',
      decimals: 18,
    },
    stataBasUSDC: {
      address: '0x4ea71a20e655794051d1ee8b6e4a3269b13ccacc',
      decimals: 6,
    },
    USDbC: {
      address: '0xd9aAEc86B65D86f6A7B5B1b0c42FFA531710b6CA',
      decimals: 6,
    },
    DOG: {
      address: '0xAfb89a09D82FBDE58f18Ac6437B3fC81724e4dF6',
      decimals: 18,
    },
    tBTC: {
      address: '0x236aa50979d5f3de3bd1eeb40e81137f22ab794b',
      decimals: 18,
    },
    DAI: {
      address: '0x50c5725949a6f0c72e6c4a641f24049a917db0cb',
      decimals: 18,
    },
    ALB: {
      address: '0x1dd2d631c92b1acdfcdd51a0f7145a50130050c4',
      decimals: 18,
    },
    BAL: {
      address: '0x4158734d47fc9692176b5085e0f52ee0da5d47f1',
      decimals: 18,
    },
    GOLD: {
      address: '0xbeFD5C25A59ef2C1316c5A4944931171F30Cd3E4',
      decimals: 18,
    },
    SDEX: {
      address: '0xFd4330b0312fdEEC6d4225075b82E00493FF2e3f',
      decimals: 18,
    },
    EURA: {
      address: '0xA61BeB4A3d02decb01039e378237032B351125B4',
      decimals: 18,
    },
    USDA: {
      address: '0x0000206329b97DB379d5E1Bf586BbDB969C63274',
      decimals: 18,
    },
    stUSD: {
      address: '0x0022228a2cc5E7eF0274A7Baa600d44da5aB5776',
      decimals: 18,
    },
    ETH: { address: ETHER_ADDRESS, decimals: 18 },
    AERO: {
      address: '0x940181a94A35A4569E4529A3CDfB74e38FD98631',
      decimals: 18,
    },
  },
};

export const Holders: {
  [network: number]: { [tokenAddress: string]: Address };
} = {
  [Network.MAINNET]: {
    ETH: '0x0a4c79cE84202b03e95B7a692E5D728d83C44c76',
    USDC: '0x7713974908Be4BEd47172370115e8b1219F4A5f0',
    AMPL: '0x223592a191ECfC7FDC38a9256c3BD96E771539A9',
    WBTC: '0x6daB3bCbFb336b29d06B9C793AEF7eaA57888922',
    tBTCv2: '0x84eA3907b9206427F45c7b2614925a2B86D12611',
    sBTC: '0xA2e3475D13776C6E42ff37B47286827d959B2195',
    TUSD: '0x88369cB14F9893aEA737F61ad31Bc6d018af7985',
    aEthUSDC: '0x42EFD1E0DB4ADa762cc5092ECBD052dE7c6e72E2',
    MAV: '0x92582aa69BB6117903a01eDdfe6EFfDDe564A69f',
    BADGER: '0x34e2741a3f8483dbe5231f61c005110ff4b9f50a',
    STETH: '0x50b42514389F25E1f471C8F03f6f5954df0204b0',
    SUSHI: '0x8a108e4761386c94b8d2f98A5fFe13E472cFE76a',
    wstETH: '0x5fEC2f34D80ED82370F733043B6A536d7e9D7f8d',
    WETH: '0x2fEb1512183545f48f6b9C5b4EbfCaF49CfCa6F3',
    USDT: '0xAf64555DDD61FcF7D094824dd9B4eBea165aFc5b',
    XAUT: '0xc4e161e8d8a4bc4ac762ab33a28bbac5474203d7',
    R: '0xBfe4c9D3235475C138a61f62e9e72FaD94A3303b',
    sDAI: '0x4C612E3B15b96Ff9A6faED838F8d07d479a8dD4c',
    CVX: '0x0aCA67Fa70B142A3b9bF2eD89A81B40ff85dACdC',
    MIM: '0xa046a8660e66d178ee07ec97c585eeb6aa18c26c',
    AnkETH: '0xF7260D4ADc48fEefd5a19a9Eb23f9747CeE15C92',
    DAI: '0x2fEb1512183545f48f6b9C5b4EbfCaF49CfCa6F3',
    oldFRAX: '0x183d0dc5867c01bfb1dbbc41d6a9d3de6e044626',
    newFRAX: '0x183d0dc5867c01bfb1dbbc41d6a9d3de6e044626',
    FEI: '0x19c549357034d10db8d75ed812b45be1dd8a7218',
    BAL: '0x0659FB78b5139eE5bC9238b2C85944a112A7b591',
    OHM: '0x3D7FEAB5cfab1c7De8ab2b7D5B260E76fD88BC78',
    AURA: '0xBB19053E031D9B2B364351B21a8ed3568b21399b',
    WISE: '0x25c315e0758beeab30ee048a4e2080e7084b64b3',
    DDIM: '0x229cbd1955fee93ab6e7876c1b17f6d0b859e953',
    DODO: '0x3e19d726ed435afd3a42967551426b3a47c0f5b7',
    ADAI: '0x826c3064d4f5b9507152f5cb440ca9326e1ec8fa',
    AWETH: '0xa433105e7396070a5e1fdd7e2b2338f1bfa0de68',
    BUSD: '0xf977814e90da44bfa03b6295a0616a897441acec',
    INCH: '0x4ee7c0f5480eb1edd8902a5e8b991ed52992d5f5',
    mUSD: '0x3aD1D5CFCF9169Da73C23D85d5f2Bf53bC9d39dF',
    mBTC: '0x15A295e9BCFcF93a8721DCb9A19330fc59771271',
    renBTC: '0xAaE0633E15200bc9C50d45cD762477D268E126BD',
    tBTC: '0xC25099792E9349C7DD09759744ea681C7de2cb66',
    HBTC: '0x52885fF60Cd7Ae081e0665968C457DdACF888C90',
    GUSD: '0x550Def3DB74F583c7A1eDf2DFFE84a7398850D0c',
    LINK: '0x8d4169cCf3aD88EaFBB09580e7441D3eD2b4B922',
    ADAIv1: '0x3021026e4ff227571a5a563ad19ea657c7027e59',
    CETH: '0x712d0f306956a6a4b4f9319ad9b9de48c5345996',
    CDAI: '0xab4ce310054a11328685ece1043211b68ba5d082',
    CUSDC: '0xC2F61a6eEEC48d686901D325CDE9233b81c793F3',
    EURS: '0xC1056Adeb61a01964Ea265cA95EffB7016f9Ed78',
    EURT: '0x6914FC70fAC4caB20a8922E900C4BA57fEECf8E1',
    CRV: '0x7a16fF8270133F063aAb6C9977183D9e72835428',
    jEUR: '0x937Df4e3d6dB229A10ff0098ab3A1bCC40C33ea4',
    UST: '0xf16e9b0d03470827a95cdfd0cb8a8a3b46969b91',
    SAITAMA: '0x763d5d93f27615aac852b70549f5877b92193864',
    aETH: '0xc03c4476fbe25138bf724fa1b95551c6e6b8fd2c',
    aWETH: '0x3ddfa8ec3052539b6c9549f12cea2c295cff5296',
    aUSDT: '0x4aef720f7bbe98f916221bbc2fb5a15efe6d2cb8',
    BBAUSD: '0x4361b7425cff39b1be9bf12cee2ef32f89656cda',
    sETH: '0x274d9E726844AB52E351e8F1272e7fc3f58B7E5F',
    sUSD: '0xcb68110C43C97b6051FEd5e2Bacc2814aDaD1688',
    USDD: '0xf89d7b9c864f589bbf53a82105107622b35eaa40',
    alETH: '0x500a4f1280a0b63f47862d658b6c335cc939aaed',
    SHIBA: '0x73af3bcf944a6559933396c1577b257e2054d935',
    aEthWETH: '0xfEA3F5b06D41Cb1526b9cAf8be63c5b37C475f23',
    dUSDC: '0x2FC2F705110A7F46Ce85F701d7217EF1018f01A3',
    PSP: '0xE5E5440a1CE69C5cf67BFFA74d185e57c31b43E5',
    EURA: '0xa116f421ff82a9704428259fd8cc63347127b777',
    stEUR: '0xdC7Aa225964267c7E0EfB35f4931426209E90312',
    USDA: '0x2686bC6A56D205010637CE1DF124b20Cb19E4054',
    stUSD: '0x4e83c0a323b68E3Bc7CC8a4E35326Fd0544A291E',
    crvUSD: '0xA920De414eA4Ab66b97dA1bFE9e6EcA7d4219635',
    GHO: '0x844Dc85EdD8492A56228D293cfEbb823EF3E10EC',
    wibBTC: '0xFbdCA68601f835b27790D98bbb8eC7f05FDEaA9B',
    MATIC: '0x7073783eee7e9b3e6e4ddac4d7f49dc46044dd9a',
    POL: '0x05A47D9f589a001C15E38D068dCc5DaE6D96a2eb',
    SDEX: '0xB0470cF15B22a6A32c49a7C20E3821B944A76058',
    frxETH: '0x9df2322bdAEC46627100C999E6dDdD27837fec6e',
    LUSD: '0xEd279fDD11cA84bEef15AF5D39BB4d4bEE23F0cA',
    BNT: '0xf727e20e081aAE428E7c6bE07b156bB21ab587a7',
    USDe: '0x74e6c48e667d698a4cf90665b6960a5bae39e603',
    eETH: '0x0f1DfeF1a40557d279d0de6E49aB306891A638b8',
<<<<<<< HEAD
    stataEthUSDT: '0xb8d9b1ec1c1f8bea7fb10450198c0b47d50c96b7',
    GYD: '0xd0817d3383035B00efF5b582bd624640e4c2E9bE',
  },
  [Network.ROPSTEN]: {
    ETH: '0x43262A12d8610AA70C15DbaeAC321d51613c9071',
    DAI: '0xbe13517a2b520b2449068D2ec45280992B04047B',
    WETH: '0xdA87Da8C599E8A8993f3CBCD0aA5A1316A559A6D',
    USDC: '0xb2dafb6fc7f66526e72027ade0f044beda0ba11e',
=======
    weETH: '0xfB4cB868727D9622258bf2B26A8CFc95f6742669',
>>>>>>> fbae41c7
  },
  [Network.POLYGON]: {
    jGBP: '0x02aa0B826c7BA6386DdBE04C0a8715A1c0A16B24',
    MATIC: '0xfCbB9e5BB354B6F9fd40362Cee043F510dd3028D',
    DAI: '0x98F911D496Cf46bf9FF9CdD7039Cf579B26F01B9',
    WETH: '0x62ac55b745f9b08f1a81dcbbe630277095cf4be1',
    WMATIC: '0x0AFF6665bB45bF349489B20E225A6c5D78E2280F',
    AMWMATIC: '0x975779102B2A82384f872EE759801DB5204CE331',
    USDC: '0xf89d7b9c864f589bbf53a82105107622b35eaa40',
    BAL: '0xF1CFf6380D9A15dB33Eed0309541E254fC7dE695',
    AAVE: '0x256e063f7fb60a3004D13e1D09e7A9D200A5C5bA',
    PSP: '0xa902c6a26bcaC4c62Eb8667E3Ef9368f78421dB5',
    POPS: '0x2693b57ee51f4e2a26dfb339a911fa8731061f49',
    MUST: '0x9f2a409848fb9b7bd058b24a23e8dbf1e166a109',
    AMDAI: '0xFA0DCe8280FCDf369a4cbFc1830d3302789307a6',
    mUSD: '0x5084f622cbDf1E22E473d66d97916524745B9b6e',
    USDT: '0x2D55eccD5F50D325ee3CE192322911f87113bCd3',
    WBTC: '0xdc9232e2df177d7a12fdff6ecbab114e2231198d',
    AMWETH: '0x6f1c28c40b5fed4fb546f85959ae2f7c16365cad',
    KNC: '0x41Af7fd16dFC29bdA8D8aAA4CeFfC0E8046992eC',
    jEUR: '0x807B465fC3f72aF3AAfda74480CA7E4E55964cd3',
    aUSDT: '0x027ffd3c119567e85998f4e6b9c3d83d5702660c',
    aPolUSDT: '0x941da3d6759147736456cee36647213183079337',
    aPolWMATIC: '0xfB3C01F90B4629DBD4Fd5310E995Ef3FE2e7AbeE',
    RADIO: '0x60531b9c3645546d864604ee0fc5b7d6adc81cc2',
    HANZO: '0x8a151b6ec99c7b90b342ab401d511b480309b220',
    RVLT: '0x815f87ca3db2b9491115a7769aeacb140361c5a9',
    stMATIC: '0x7C8963BddC17095aDbc9387Cc6cdcCaA798feA52',
    axlUSDC: '0x9298F93ee0393a823C242D80F1a4aDf4c8a3Feef',
    deUSDC: '0x94d5ead1f80cf0b4d3480ab59dff16d47c93e9fe',
    amUSDT: '0x832b11846a27b3ba25d68ae80c39fab155d18c49',
    amUSDC: '0x6e7f19cd23049c7118e14470e2bf85d2e26ee0ae',
    MAI: '0x9a8cf02f3e56c664ce75e395d0e4f3dc3dafe138',
    SDEX: '0xB0470cF15B22a6A32c49a7C20E3821B944A76058',
    CRV: '0x2151578e1fEc29361bB0481312Ea6b935014D636',
    SUSHI: '0x1605CE87dD176b38a17d30e8926370ffD5268bf6',
    EURA: '0x9A760aa1Fe631fD9aC0Aee0965736121c7c132cc',
    stEUR: '0xA9DdD91249DFdd450E81E1c56Ab60E1A62651701',
    USDA: '0x741383AbD73891b40822A069f14d6fc5b5685020',
    stUSD: '0xA9DdD91249DFdd450E81E1c56Ab60E1A62651701',
    crvUSD: '0x9D3a22A71C2bddFEF006f1c207C06B0A5f42f95F',
    MATICX: '0x8A4E2a7230DDF32bC2481B7275846C17f61BbCfA',
    stataPolUSDT: '0x725e704b6933be9896c717F735E5a5edbFc7193f',
    stataPolUSDCn: '0x5d58727c200E96347235a907d9b856A1B0089D86',
    paUSD: '0x404023fA6e985B30760Be59978347474346bEf1B',
  },
  [Network.FANTOM]: {
    DAI: '0x370f4b2dcf75c94d8d4450b493661a9c6170d0b5',
    FTM: '0x431e81E5dfB5A24541b5Ff8762bDEF3f32F96354',
    WFTM: '0xB7D0fB518a5b7bf8dc7ea19A715E8FD8BD983e27',
    USDC: '0xf53feaeb035361c046e5669745695e450ebb4028',
    USDCe: '0x305fa2FB5AF034D490A9C9be8bcd9b01902480BF',
    FUSDT: '0x9ade1c17d25246c405604344f89E8F23F8c1c632',
    POPS: '0x4b78b52e7de4d8b7d367297cb8a87c1875a9d591',
    aFanUSDT: '0x8EBc96fF91A30059E447bFC7C0a7394f8A5793E6',
    aFanWFTM: '0x935AD0fBea9572bB24138F23A69e314f0BDbdDbE',
    MIM: '0xbcab7d083cf6a01e0dda9ed7f8a02b47d125e682',
    FRAX: '0x4423ac71f53ca92e2f2be5917a9c2468e7412f4a',
    nETH: '0x16b658270ac50c0063940ed287c401b3df7ccf70',
    WETH: '0x7b7b957c284c2c227c980d6e2f804311947b84d0',
    SPIRIT: '0x0d0707963952f2fba59dd06f2b425ace40b492fe',
    wBOMB: '0x28aa4f9ffe21365473b64c161b566c3cdead0108',
    TOR: '0x70de4b5ed310fd93da3c0bae824fb99cb4d44dd8',
    BOO: '0xf778f4d7a14a8cb73d5261f9c61970ef4e7d7842',
    ETH: '0xf48883940b4056801de30f12b934dcea90133ee6',
    GUSDC: '0x894d774a293f8aa3d23d67815d4cadb5319c1094',
    GDAI: '0x0e2ed73f9c1409e2b36fe6c46e60d4557b7c2ac0',
    EQUAL: '0x8b187ea19c93091a4d6b426b71871648182b5fac',
    FVM: '0x07BB65fAaC502d4996532F834A1B7ba5dC32Ff96',
    lzUSDC: '0x06F1C4A56357bF3971C79063f2B58E58c547BC0B',
    axlUSDC: '0xccf932cd565c21d2e516c8ff3a4f244eea27e09a',
    SOLID: '0xdF6A50d16320D9eAf0D91e0039fcE89c700F95F1',
    scrvUSDC_e: '0x49000C4E845de46017F089EF7c175cEA6c5a94b8',
    scrvUSDC_p: '0x45d426F005741D3BF771AB0c0EF419cCAe1BB750',
  },
  [Network.BSC]: {
    DAI: '0xf68a4b64162906eff0ff6ae34e2bb1cd42fef62d',
    WBNB: '0x59d779bed4db1e734d3fda3172d45bc3063ecd69',
    BUSD: '0x0D0707963952f2fBA59dD06f2b425ace40b492Fe',
    POPS: '0x4b78b52e7de4d8b7d367297cb8a87c1875a9d591',
    BNB: '0xf68a4b64162906eff0ff6ae34e2bb1cd42fef62d',
    USDT: '0xf89d7b9c864f589bbf53a82105107622b35eaa40',
    ETH: '0xefdca55e4bce6c1d535cb2d0687b5567eef2ae83',
    USDC: '0x554b52bf57b387fd09d6644368c5a8aacaaf5ae0',
    RADIO: '0x75b3efed620e2d6750d88263cd4d7a27b0d7d3c5',
    bBTC: '0x72a53cdbbcc1b9efa39c834a540550e23463aacb',
    anyBTC: '0x4ffef8e8a75c20ab0ddf96c50d2457277d27923c',
    nUSD: '0x28ec0b36f0819ecb5005cab836f4ed5a2eca4d13',
    axlUSD: '0xc03fbeda9069b22a120ae6a09349a0b5eea5570a',
    FRAX: '0xEB4576fE753DAB07635c0Bb6c8f0A355e1Db5d31',
    frxETH: '0xf324adC872005197A6f7DAE214d3b63aa0C3625F',
    USDFI: '0x2E00D722e091836B39Db3e4dcE6eE51c90c5B221',
    SDEX: '0xB0470cF15B22a6A32c49a7C20E3821B944A76058',
    BNBx: '0xFF4606bd3884554CDbDabd9B6e25E2faD4f6fc54',
    EURA: '0x4A5362ef534FFB27510E4E4C9A215BB5436377C2',
    USDA: '0x230c1f68aBE6033Cba3Fe0D2C0D7097e9923C3bC',
    stUSD: '0x0022228a2cc5E7eF0274A7Baa600d44da5aB5776',
  },
  [Network.AVALANCHE]: {
    LINKe: '0x9efa0A617C0552F1558c95993aA8b8A68b3e709C',
    AVAX: '0xD6216fC19DB775Df9774a6E33526131dA7D19a2c',
    avWAVAX: '0xc5ed2333f8a2C351fCA35E5EBAdb2A82F5d254C3',
    WAVAX: '0x5CfCd7E6D055Ba4f7B998914336254aDE3F69f26',
    sAVAX: '0xC73DF1e68FC203F6E4b6270240D6f82A850e8D38',
    BETS: '0x8cc2284c90d05578633418f9cde104f402375a65',
    HATCHY: '0x14ec295ec8def851ec6e2959df872dd24e422631',
    USDCe: '0x3a2434c698f8d79af1f5a9e43013157ca8b11a66',
    USDC: '0x0d0707963952f2fba59dd06f2b425ace40b492fe',
    USDTe: '0x84d34f4f83a87596cd3fb6887cff8f17bf5a7b83',
    WETHe: '0x9bdB521a97E95177BF252C253E256A60C3e14447',
    POPS: '0x5268c2331658cb0b2858cfa9db27d8f22f5434bc',
    ETH: '0x9852e84b5AA485683d8AeE7B0332e42442763b75',
    DAIE: '0xED2a7edd7413021d440b09D654f3b87712abAB66',
    TUSD: '0x5Db946411F08f15300f23D9bde4A407B07D56C03',
    PNG: '0x348b11CF986e8E1CdA10c4A7E375aA252b47fc55',
    SHIBX: '0xfE5ADf65BE1a46b83EF3d352A8F9258A039f3050',
    wBTC: '0xbB2BD754A45f400A01158A8b3C89DE085D58ABF1',
    renBTC: '0xb8D1D22609D10078Db36915fc4610F8674b44319',
    ADAI: '0xc5ed2333f8a2C351fCA35E5EBAdb2A82F5d254C3',
    MIM: '0x64cb3f5aada07d831b8db6c6d9c715c53c251ef3',
    TSD: '0x691A89db352B72dDb249bFe16503494eC0D920A4',
    THO: '0xc40d16c47394a506d451475c8a7c46c1175c1da1',
    aAvaUSDT: '0x50B1Ba98Cf117c9682048D56628B294ebbAA4ec2',
    USDT: '0x0d0707963952f2fba59dd06f2b425ace40b492fe',
    aAvaWAVAX: '0x1B18Df70863636AEe4BfBAb6F7C70ceBCA9bA404',
    oldFRAX: '0x4e3376018add04ebe4c46bf6f924ddec8c67aa7b',
    newFRAX: '0x4e3376018add04ebe4c46bf6f924ddec8c67aa7b',
    nETH: '0xcf2ef00e75558512ae735679ea5df62ad2056786',
    avWETH: '0x92d78e32b990d10aeca0875dc5585f1a6f958179',
    YUSD: '0x6c1a5ef2acde1fd2fc68def440d2c1eb35bae24a',
    BTCb: '0x2446bEb3905CfFbd2c5eB18F1f9c2996B05257c4',
    AMPL: '0xfcaA5ea7F8eb0631BcA72C345025C0A5a6D93f0E',
    PHAR: '0x654296D56532f62B7d91d335791d3c364a9385b5',
  },
  [Network.ARBITRUM]: {
    SEN: '0x76d39045d856caf9bfae12ba611ca4a94449a4f1',
    RDPX: '0x115b818593c00da4f9d1d8f5ce7d7f88cce48bee',
    ARB: '0xb65edba80a3d81903ecd499c8eb9cf0e19096bd0',
    ETH: '0xfa0a32e5c33b6123122b6b68099001d9371d14e9',
    DAI: '0x2d070ed1321871841245d8ee5b84bd2712644322',
    WETH: '0x3368e17064c9ba5d6f1f93c4c678bea00cc78555',
    BAL: '0x7b7b957c284c2c227c980d6e2f804311947b84d0',
    USDCe: '0x62383739d68dd0f844103db8dfb05a7eded5bbe6',
    USDC: '0xb38e8c17e38363af6ebdcb3dae12e0243582891d',
    OHM: '0xebce5f29ff5ca9aa330ebdf7ec6b5f474bff271e',
    USDT: '0xf977814e90da44bfa03b6295a0616a897441acec',
    POPS: '0x4b78b52e7de4d8b7d367297cb8a87c1875a9d591',
    FRAX: '0x59bf0545fca0e5ad48e13da269facd2e8c886ba4',
    nUSD: '0x9dd329f5411466d9e0c488ff72519ca9fef0cb40',
    nETH: '0xa067668661c84476afcdc6fa5d758c4c01c34352',
    AAVE: '0x8D2876aD4D2A994C529F19D846CA541015dc3f05',
    aArbAAVE: '0x439901eCaB06F75B14bC25fD60d53bB3A3b9e277',
    EURS: '0x251aeE4A9eB1d8251485D1A9b3bE68975B39EC33',
    aArbEURS: '0xD2BC982A2035dB0E1Be7c2C1a9f87E31794C653e',
    MIM: '0xf46bb6dda9709c49efb918201d97f6474eac5aea',
    VST: '0x59bf0545fca0e5ad48e13da269facd2e8c886ba4',
    aArbUSDC: '0x048BF2F5908e95976CeAD0E47D805b3803E286e2',
    ZYB: '0x3ec0eddcd1e25025077327886a78133589082fb2',
    WBTC: '0xd9d611c6943585bc0e18e51034af8fa28778f7da',
    RDNT: '0x62383739d68dd0f844103db8dfb05a7eded5bbe6',
    SDEX: '0xb0470cf15b22a6a32c49a7c20e3821b944a76058',
    LINK: '0x7f1fa204bb700853d36994da19f830b6ad18455c',
    DMT: '0x40414f138eb2ef938e6c3629897ef99d4464d4e8',
    PENDLE: '0x5bdf85216ec1e38d6458c870992a69e38e03f7ef',
    wstETH: '0x27edc7700f1820cb38ec3bbb84c542945f21b5a1',
    EURA: '0x6dd7b830896b56812aa667bdd14b71c8b3252f8e',
    stEUR: '0xE588611e7A2392507879E3be80531654b85C16aA',
    USDA: '0xa86ff337db9107b54862d30d1a598f8be847b05e',
    stUSD: '0xa9ddd91249dfdd450e81e1c56ab60e1a62651701',
    crvUSD: '0x171c53d55b1bcb725f660677d9e8bad7fd084282',
    stataArbUSDCn: '0x99afd53f807766a8b98400b0c785e500c041f32b',
    stataArbUSDT: '0x4ffad6ac852c0af0aa301376f4c5dea3a928b120',
    GYD: '0x5d82fa4f29fb22a9ed9e64e1c9c36873ee4d93ba',
  },
  [Network.OPTIMISM]: {
    ETH: '0xF6D4E5a7c5215F91f59a95065190CCa24bf64554',
    DAI: '0x1337bedc9d22ecbe766df105c9623922a27963ec',
    WETH: '0x86bb63148d17d445ed5398ef26aa05bf76dd5b59',
    POPS: '0x3cbd9044aaabef08ce93a68448e093cff405ad76',
<<<<<<< HEAD
    USDC: '0xb0a6f90f11c5ae94e30476a7534191194492a91b',
    stataOptUSDCn: '0x2Ec19e982172EaD28B312a07FAf25105fB3747d8',
    stataOptUSDT: '0x2ec19e982172ead28b312a07faf25105fb3747d8',
=======
    USDCe: '0xdecc0c09c3b5f6e92ef4184125d5648a66e35298',
    USDC: '0x8aF3827a41c26C7F32C81E93bb66e837e0210D5c',
>>>>>>> fbae41c7
    USDT: '0xf977814e90da44bfa03b6295a0616a897441acec',
    OP: '0xEBb8EA128BbdFf9a1780A4902A9380022371d466',
    aOptWETH: '0x7B7D80C40415F744864f051B806b466e2fbB8E68',
    aOptUSDC: '0x8c0Fcf914E90fF5d7f2D02c1576BF4245FaD2B7F',
    sBTC: '0xbbb33d2e7bd7ddc722e53da9ca8ee97df41cfabf',
    sETH: '0xce3850927d0e631b6082f9d45a6391a3794c51eb',
    sUSD: '0xa5f7a39e55d7878bc5bd754ee5d6bd7a7662355b',
    wstETH: '0x63f6D9E7d3953106bCaf98832BD9C88A54AfCc9D',
    rETH: '0x4c2e69e58b14de9afedfb94319519ce34e087283',
    WBTC: '0xb9c8f0d3254007ee4b98970b94544e473cd610ec',
    frxETH: '0x4d4edf8291d169f975b99914b6ab3326abb45938',
    EURA: '0xC18dAC166eDa9538933258d21A272C1775C19c73',
    stEUR: '0xA9DdD91249DFdd450E81E1c56Ab60E1A62651701',
    USDA: '0xC18dAC166eDa9538933258d21A272C1775C19c73',
    stUSD: '0xC98b0729695A25152B8D5b6B95709070605A7F60',
    crvUSD: '0xD1A992417a0ABFFa632Cbde4DA9F5DcF85CAa858',
    LUSD: '0xf0a9abb11958a071e168f2ee5bcbacf1abbde9cf',
    GRAI: '0x92b051204816DC4fbA7AC1A68a2cf319A9a387CB',
    sDAI: '0xec31C16F2Ec50d846580c74b0ed1645D94F0D4DA',
  },
  [Network.ZKEVM]: {
    ETH: '0x4F9A0e7FD2Bf6067db6994CF12E4495Df938E6e9',
    WETH: '0xc44b0378e400a9958219ec8f294c23b9976e3c5d',
    MATIC: '0x8f2a1450c040b3c19efe9676165d8f30d8280019',
    WBTC: '0x99b31498b0a1dae01fc3433e3cb60f095340935c',
    USDC: '0x99b31498b0a1dae01fc3433e3cb60f095340935c',
  },
  [Network.BASE]: {
    WETH: '0x4bb6b2efe7036020ba6f02a05602546c9f25bf28',
    PRIME: '0x956bcc6b56c99db382d9d97a30ba5f1402144b3e',
    ETH: '0xd34ea7278e6bd48defe656bbe263aef11101469c',
    MAV: '0x7499785aa5d1bdf0a0ac862c1ef3698d3cba6568',
    USDC: '0xaac391f166f33cdaefaa4afa6616a3bea66b694d',
    USDbC: '0x4bb6b2efe7036020ba6f02a05602546c9f25bf28',
    DAI: '0x20f03e26968b179025f65c1f4afadfd3959c8d03',
    BAL: '0x854b004700885a61107b458f11ecc169a019b764',
    GOLD: '0x1374c25b3710758c326ee0c70ec48b595d5ccf8c',
    SDEX: '0xa5d378c05192e3f1f365d6298921879c4d51c5a3',
    EURA: '0x5b5614b9fffab7c751799eb12d5cb9165c8c40ad',
    stEUR: '0xA9DdD91249DFdd450E81E1c56Ab60E1A62651701',
    USDA: '0x177772af6669aca61c23d325ab4213e8ba56c79d',
    stUSD: '0x8deeffb6047b8ee91b09334eb2a4ca120f43f596',
    ALB: '0x365c6d588e8611125de3bea5b9280c304fa54113',
    AERO: '0x807877258b55bfefabdd469da1c72731c5070839',
    tBTC: '0x9f1920d0cbb63ed03376a1e09fd2851d601234c8',
    DOG: '0xbe3ab8a87730684ef1e476064c2e43c3e982f8e8',
    sDAI: '0xbca4d68be543dcefb1a8bccb519503f9ba3f2026',
    stataBasUSDC: '0x52a8305f29f85bec5fa6ee78b87ddd2218d8e12e',
  },
};

export const SmartTokens = Object.keys(Tokens).reduce((acc, _network) => {
  const network = parseInt(_network, 10);
  acc[+network] = Object.keys(Tokens[network]).reduce((_acc, tokenName) => {
    const token: SmartTokenParams = Tokens[network][tokenName]!;

    if (token.addAllowance && token.addBalance) {
      _acc[tokenName] = new SmartToken(token);
    }

    return _acc;
  }, {} as Record<string, SmartToken>);
  return acc;
}, {} as Record<number, Record<string, SmartToken>>);

export const NativeTokenSymbols: { [network: number]: string } = {
  [Network.MAINNET]: 'ETH',
  [Network.POLYGON]: 'MATIC',
  [Network.BSC]: 'BNB',
  [Network.AVALANCHE]: 'AVAX',
  [Network.FANTOM]: 'FTM',
  [Network.ARBITRUM]: 'ETH',
  [Network.OPTIMISM]: 'ETH',
  [Network.BASE]: 'ETH',
};

export const WrappedNativeTokenSymbols: { [network: number]: string } = {
  [Network.MAINNET]: 'WETH',
  [Network.POLYGON]: 'WMATIC',
  [Network.BSC]: 'WBNB',
  [Network.AVALANCHE]: 'WAVAX',
  [Network.FANTOM]: 'WFTM',
  [Network.ARBITRUM]: 'WETH',
  [Network.OPTIMISM]: 'WETH',
  [Network.BASE]: 'WETH',
};<|MERGE_RESOLUTION|>--- conflicted
+++ resolved
@@ -403,6 +403,10 @@
       address: '0x455e53CBB86018Ac2B8092FdCd39d8444aFFC3F6',
       decimals: 19,
     },
+    GYD: {
+      address: '0xe07f9d810a48ab5c3c914ba3ca53af14e4491e8a',
+      decimals: 18,
+    },
     LUSD: {
       address: '0x5f98805a4e8be255a32880fdec7f6728c6568ba0',
       decimals: 18,
@@ -411,6 +415,10 @@
       address: '0x1f573d6fb3f13d689ff844b4ce37794d79a7ff1c',
       decimals: 18,
     },
+    sDAI: {
+      address: '0x83f20f44975d03b1b09e64809b757c47f942beea',
+      decimals: 18,
+    },
     eETH: {
       address: '0x35fa164735182de50811e8e2e824cfb9b6118ac2',
       decimals: 18,
@@ -418,6 +426,11 @@
     weETH: {
       address: '0xcd5fe23c85820f7b72d0926fc9b05b43e359b7ee',
       decimals: 18,
+    },
+    ETH: { address: ETHER_ADDRESS, decimals: 18 },
+    USDC: {
+      address: '0x2ecf57cfaf2faedf1575d2372398ee34c428d6c3',
+      decimals: 6,
     },
   },
   [Network.POLYGON]: {
@@ -1424,18 +1437,15 @@
     BNT: '0xf727e20e081aAE428E7c6bE07b156bB21ab587a7',
     USDe: '0x74e6c48e667d698a4cf90665b6960a5bae39e603',
     eETH: '0x0f1DfeF1a40557d279d0de6E49aB306891A638b8',
-<<<<<<< HEAD
     stataEthUSDT: '0xb8d9b1ec1c1f8bea7fb10450198c0b47d50c96b7',
     GYD: '0xd0817d3383035B00efF5b582bd624640e4c2E9bE',
+    weETH: '0xfB4cB868727D9622258bf2B26A8CFc95f6742669',
   },
   [Network.ROPSTEN]: {
     ETH: '0x43262A12d8610AA70C15DbaeAC321d51613c9071',
     DAI: '0xbe13517a2b520b2449068D2ec45280992B04047B',
     WETH: '0xdA87Da8C599E8A8993f3CBCD0aA5A1316A559A6D',
     USDC: '0xb2dafb6fc7f66526e72027ade0f044beda0ba11e',
-=======
-    weETH: '0xfB4cB868727D9622258bf2B26A8CFc95f6742669',
->>>>>>> fbae41c7
   },
   [Network.POLYGON]: {
     jGBP: '0x02aa0B826c7BA6386DdBE04C0a8715A1c0A16B24',
@@ -1615,14 +1625,10 @@
     DAI: '0x1337bedc9d22ecbe766df105c9623922a27963ec',
     WETH: '0x86bb63148d17d445ed5398ef26aa05bf76dd5b59',
     POPS: '0x3cbd9044aaabef08ce93a68448e093cff405ad76',
-<<<<<<< HEAD
-    USDC: '0xb0a6f90f11c5ae94e30476a7534191194492a91b',
+    USDCe: '0xdecc0c09c3b5f6e92ef4184125d5648a66e35298',
+    USDC: '0x8aF3827a41c26C7F32C81E93bb66e837e0210D5c',
     stataOptUSDCn: '0x2Ec19e982172EaD28B312a07FAf25105fB3747d8',
     stataOptUSDT: '0x2ec19e982172ead28b312a07faf25105fb3747d8',
-=======
-    USDCe: '0xdecc0c09c3b5f6e92ef4184125d5648a66e35298',
-    USDC: '0x8aF3827a41c26C7F32C81E93bb66e837e0210D5c',
->>>>>>> fbae41c7
     USDT: '0xf977814e90da44bfa03b6295a0616a897441acec',
     OP: '0xEBb8EA128BbdFf9a1780A4902A9380022371d466',
     aOptWETH: '0x7B7D80C40415F744864f051B806b466e2fbB8E68',
