--- conflicted
+++ resolved
@@ -571,17 +571,15 @@
       decimals: 18,
       symbol: 'wUSDL',
     },
-<<<<<<< HEAD
+    USDL: {
+      address: '0xbdC7c08592Ee4aa51D06C27Ee23D5087D65aDbcD',
+      decimals: 18,
+      symbol: 'USDL',
+    },
     M: {
       address: '0x866A2BF4E572CbcF37D5071A7a58503Bfb36be1b',
       decimals: 6,
       symbol: 'M',
-=======
-    USDL: {
-      address: '0xbdC7c08592Ee4aa51D06C27Ee23D5087D65aDbcD',
-      decimals: 18,
-      symbol: 'USDL',
->>>>>>> 03667d81
     },
     WrappedM: {
       address: '0x437cc33344a0B27A429f795ff6B469C72698B291',
