--- conflicted
+++ resolved
@@ -603,15 +603,13 @@
       address: '0x0bfc9d54Fc184518A81162F8fB99c2eACa081202',
       decimals: 18,
     },
-<<<<<<< HEAD
     cbBTC: {
       address: `0xcbB7C0000aB88B473b1f5aFd9ef808440eed33Bf`,
       decimals: 8,
-=======
+    },
     RLUSD: {
       address: '0x8292Bb45bf1Ee4d140127049757C2E0fF06317eD',
       decimals: 18,
->>>>>>> 82bd3520
     },
     baoBTC: {
       address: '0x22d76e6e1d9ab4072522c1bc60c85a0d5626ca2d',
