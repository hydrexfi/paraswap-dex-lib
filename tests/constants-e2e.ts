--- conflicted
+++ resolved
@@ -595,15 +595,13 @@
       address: '0x0bfc9d54Fc184518A81162F8fB99c2eACa081202',
       decimals: 18,
     },
-<<<<<<< HEAD
     cbBTC: {
       address: `0xcbB7C0000aB88B473b1f5aFd9ef808440eed33Bf`,
       decimals: 8,
-=======
+    },
     baoBTC: {
       address: '0x22d76e6e1d9ab4072522c1bc60c85a0d5626ca2d',
       decimals: 18,
->>>>>>> c9c774e4
     },
   },
   [Network.POLYGON]: {
