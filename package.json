{
  "name": "@paraswap/dex-lib",
<<<<<<< HEAD
  "version": "2.37.4-cache-invalidation-fix.2",
=======
  "version": "2.37.4",
>>>>>>> 3a415154
  "main": "build/index.js",
  "types": "build/index.d.ts",
  "repository": "https://github.com/paraswap/paraswap-dex-lib",
  "author": "dev@paraswap.io",
  "license": "MIT",
  "private": false,
  "publishConfig": {
    "access": "public"
  },
  "devDependencies": {
    "@paraswap/sdk": "6.2.1",
    "@types/async": "^3.2.15",
    "@types/axios": "0.14.0",
    "@types/express": "^4.17.14",
    "@types/jest": "26.0.24",
    "@types/lodash": "4.14.178",
    "@types/node": "^17.0.21",
    "@types/uuid": "^9.0.1",
    "@typescript-eslint/eslint-plugin": "^5.47.0",
    "@typescript-eslint/parser": "^5.47.0",
    "change-case": "^4.1.2",
    "dotenv": "16.0.0",
    "eslint": "^8.30.0",
    "eslint-config-airbnb-base": "^15.0.0",
    "eslint-config-prettier": "^8.5.0",
    "eslint-plugin-import": "^2.26.0",
    "express": "^4.18.2",
    "husky": "^8.0.2",
    "jest": "^29.0.3",
    "prettier": "^2.8.1",
    "pretty-quick": "^3.1.3",
    "ts-jest": "^29.0.3",
    "ts-node": "^10.6.0",
    "typescript": "4.6.4",
    "yargs": "^17.0.1"
  },
  "scripts": {
    "init-integration": "ts-node scripts/dex-integration.ts init",
    "test-integration": "ts-node scripts/dex-integration.ts test",
    "build": "yarn check:pq && yarn check:es && tsc",
    "watch": "tsc -w",
    "test": "jest",
    "prepare": "husky install && yarn build",
    "check:pq": "pretty-quick --staged",
    "check:tsc": "tsc",
    "check:es": "eslint \"src/**/*.ts\" --ignore-pattern=\"*.test.ts\"",
    "checks": "yarn check:pq && yarn check:tsc && yarn check:es"
  },
  "dependencies": {
    "@0x/utils": "^4.5.2",
    "@hashflow/sdk": "1.2.4",
    "@hashflow/taker-js": "0.0.2",
    "@paraswap/core": "1.1.0",
    "async": "^3.2.4",
    "axios": "0.26.0",
    "bignumber.js": "9.1.0",
    "cross-fetch": "^3.1.5",
    "es6-promise": "^4.2.8",
    "ethers": "^5.6.5",
    "joi": "^17.7.0",
    "lens.ts": "^0.5.1",
    "lodash": "4.17.21",
    "log4js": "6.6.1",
    "node-cache": "^5.1.2",
    "ts-essentials": "9.1.2",
    "uuid": "^9.0.0",
    "web3": "1.6.0",
    "web3-core": "1.6.0",
    "web3-eth": "1.6.0",
    "web3-eth-abi": "1.4.0",
    "web3-eth-contract": "1.6.0",
    "web3-utils": "1.6.0"
  },
  "sideEffects": false
}<|MERGE_RESOLUTION|>--- conflicted
+++ resolved
@@ -1,10 +1,6 @@
 {
   "name": "@paraswap/dex-lib",
-<<<<<<< HEAD
-  "version": "2.37.4-cache-invalidation-fix.2",
-=======
   "version": "2.37.4",
->>>>>>> 3a415154
   "main": "build/index.js",
   "types": "build/index.d.ts",
   "repository": "https://github.com/paraswap/paraswap-dex-lib",
