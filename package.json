--- conflicted
+++ resolved
@@ -1,10 +1,6 @@
 {
   "name": "@paraswap/dex-lib",
-<<<<<<< HEAD
-  "version": "2.0.30-config.0",
-=======
   "version": "2.0.59",
->>>>>>> d1f66b68
   "main": "build/index.js",
   "types": "build/index.d.ts",
   "repository": "https://github.com/paraswap/paraswap-dex-lib",
