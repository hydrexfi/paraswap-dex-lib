--- conflicted
+++ resolved
@@ -1,10 +1,6 @@
 {
   "name": "@paraswap/dex-lib",
-<<<<<<< HEAD
-  "version": "4.1.12-susds-psm-arb-base.1",
-=======
   "version": "4.1.12",
->>>>>>> 33dc8d8d
   "main": "build/index.js",
   "types": "build/index.d.ts",
   "repository": "https://github.com/paraswap/paraswap-dex-lib",
