--- conflicted
+++ resolved
@@ -1,10 +1,6 @@
 {
   "name": "@paraswap/dex-lib",
-<<<<<<< HEAD
-  "version": "3.7.3-idle.4",
-=======
   "version": "3.7.7",
->>>>>>> 0c6b4956
   "main": "build/index.js",
   "types": "build/index.d.ts",
   "repository": "https://github.com/paraswap/paraswap-dex-lib",
