{
  "name": "@paraswap/dex-lib",
<<<<<<< HEAD
  "version": "3.8.29-stkgho.3",
=======
  "version": "3.8.31",
>>>>>>> f78914a1
  "main": "build/index.js",
  "types": "build/index.d.ts",
  "repository": "https://github.com/paraswap/paraswap-dex-lib",
  "author": "dev@paraswap.io",
  "license": "MIT",
  "private": false,
  "publishConfig": {
    "access": "public"
  },
  "devDependencies": {
    "@paraswap/sdk": "6.9.1",
    "@types/async": "^3.2.15",
    "@types/axios": "0.14.0",
    "@types/express": "^4.17.14",
    "@types/jest": "26.0.24",
    "@types/lodash": "4.14.178",
    "@types/node": "^17.0.21",
    "@types/uuid": "^9.0.1",
    "@typescript-eslint/eslint-plugin": "^5.47.0",
    "@typescript-eslint/parser": "^5.47.0",
    "change-case": "^4.1.2",
    "dotenv": "16.0.0",
    "eslint": "^8.30.0",
    "eslint-config-airbnb-base": "^15.0.0",
    "eslint-config-prettier": "^8.5.0",
    "eslint-plugin-import": "^2.26.0",
    "express": "^4.18.2",
    "husky": "^8.0.2",
    "jest": "^29.0.3",
    "prettier": "^2.8.1",
    "pretty-quick": "^3.1.3",
    "ts-jest": "^29.0.3",
    "ts-node": "^10.6.0",
    "typescript": "4.6.4",
    "yargs": "^17.0.1"
  },
  "scripts": {
    "init-integration": "ts-node scripts/dex-integration.ts init",
    "test-integration": "ts-node scripts/dex-integration.ts test",
    "build": "yarn check:pq && yarn check:es && tsc",
    "watch": "tsc -w",
    "test": "jest",
    "prepare": "husky install && yarn build",
    "check:pq": "pretty-quick --staged",
    "check:tsc": "tsc",
    "check:es": "eslint \"src/**/*.ts\" --ignore-pattern=\"*.test.ts\"",
    "checks": "yarn check:pq && yarn check:tsc && yarn check:es"
  },
  "dependencies": {
    "@0x/utils": "^4.5.2",
    "@balancer-labs/sor": "4.1.1-beta.4",
    "@bgd-labs/aave-address-book": "2.21.1",
    "@ethersproject/abi": "^5.7.0",
    "@hashflow/sdk": "1.2.4",
    "@hashflow/taker-js": "0.3.4",
    "@paraswap/core": "2.4.0",
    "async": "^3.2.4",
    "axios": "0.27.2",
    "bignumber.js": "9.1.0",
    "cross-fetch": "^3.1.5",
    "es6-promise": "^4.2.8",
    "ethers": "^5.7.2",
    "joi": "^17.7.0",
    "lens.ts": "^0.5.1",
    "lodash": "4.17.21",
    "log4js": "6.6.1",
    "node-cache": "^5.1.2",
    "ts-essentials": "9.1.2",
    "uuid": "^9.0.0",
    "web3": "1.6.0",
    "web3-core": "1.6.0",
    "web3-eth": "1.6.0",
    "web3-eth-abi": "1.4.0",
    "web3-eth-contract": "1.6.0",
    "web3-utils": "1.6.0"
  },
  "sideEffects": false
}<|MERGE_RESOLUTION|>--- conflicted
+++ resolved
@@ -1,10 +1,6 @@
 {
   "name": "@paraswap/dex-lib",
-<<<<<<< HEAD
-  "version": "3.8.29-stkgho.3",
-=======
   "version": "3.8.31",
->>>>>>> f78914a1
   "main": "build/index.js",
   "types": "build/index.d.ts",
   "repository": "https://github.com/paraswap/paraswap-dex-lib",
