--- conflicted
+++ resolved
@@ -1,10 +1,6 @@
 {
   "name": "@paraswap/dex-lib",
-<<<<<<< HEAD
-  "version": "3.0.3-balancer-direct-v6-fn-slippage-fix.0",
-=======
   "version": "3.0.4",
->>>>>>> 5b98048d
   "main": "build/index.js",
   "types": "build/index.d.ts",
   "repository": "https://github.com/paraswap/paraswap-dex-lib",
