--- conflicted
+++ resolved
@@ -1,10 +1,6 @@
 {
   "name": "@paraswap/dex-lib",
-<<<<<<< HEAD
-  "version": "2.2.2-0",
-=======
   "version": "2.2.2",
->>>>>>> 795b6369
   "main": "build/index.js",
   "types": "build/index.d.ts",
   "repository": "https://github.com/paraswap/paraswap-dex-lib",
