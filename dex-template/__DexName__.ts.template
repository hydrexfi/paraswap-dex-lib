--- conflicted
+++ resolved
@@ -7,15 +7,7 @@
   PoolLiquidity,
   Logger,
 } from '../../types';
-<<<<<<< HEAD
-import {
-  SwapSide,
-  Network,
-} from '../../constants';
-import { StatefulEventSubscriber } from '../../stateful-event-subscriber';
-=======
 import { SwapSide, Network } from '../../constants';
->>>>>>> d1f66b68
 import { getDexKeysWithNetwork } from '../../utils';
 import { IDex } from '../../dex/idex';
 import { IDexHelper } from '../../dex-helper/idex-helper';
