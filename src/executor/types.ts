--- conflicted
+++ resolved
@@ -12,13 +12,8 @@
 
 export enum SpecialDex {
   DEFAULT = 0,
-<<<<<<< HEAD
-  // SWAP_ON_MAKER_PSM = 3, // swapOnMakerPSM
   SWAP_ON_SWAAP_V2_SINGLE = 1, // swapOnSwaapV2Single
-=======
   SWAP_ON_MAKER_PSM = 3, // swapOnMakerPSM
-  // SWAP_ON_SWAAP_V2 = 3, // swapOnSwaapV2
->>>>>>> d4553be8
   SEND_NATIVE = 4, // sendNative
   SWAP_ON_BALANCER_V2 = 5, // swapOnBalancerV2
   SWAP_ON_UNISWAP_V2_FORK = 6,
