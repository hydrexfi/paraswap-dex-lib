import { ethers } from 'ethers';
import {
  OptimalRoute,
  OptimalRate,
  OptimalSwap,
  OptimalSwapExchange,
} from '@paraswap/core';
import { DexExchangeBuildParam } from '../types';
import { Executors, Flag, SpecialDex } from './types';
import { isETHAddress } from '../utils';
import { DepositWithdrawReturn } from '../dex/weth/types';
import { ExecutorBytecodeBuilder } from './ExecutorBytecodeBuilder';
import {
  BYTES_64_LENGTH,
  NOT_EXISTING_EXCHANGE_PARAM_INDEX,
  ETH_SRC_TOKEN_POS_FOR_MULTISWAP_METADATA,
  SWAP_EXCHANGE_100_PERCENTAGE,
  ZEROS_20_BYTES,
  ZEROS_28_BYTES,
  ZEROS_4_BYTES,
} from './constants';

const {
  utils: { hexlify, hexDataLength, hexConcat, hexZeroPad, solidityPack },
} = ethers;

/**
 * Class to build bytecode for Executor02 - simpleSwap with N DEXs (VERTICAL_BRANCH), multiSwaps (VERTICAL_BRANCH_HORIZONTAL_SEQUENCE) and megaswaps (NESTED_VERTICAL_BRANCH_HORIZONTAL_SEQUENCE)
 */
export class Executor02BytecodeBuilder extends ExecutorBytecodeBuilder {
  type = Executors.TWO;
  /**
   * Executor02 Flags:
   * switch (flag % 4):
   * case 0: don't instert fromAmount
   * case 1: sendEth equal to fromAmount
   * case 2: sendEth equal to fromAmount + insert fromAmount
   * case 3: insert fromAmount

   * switch (flag % 3):
   * case 0: don't check balance after swap
   * case 1: check eth balance after swap
   * case 2: check destToken balance after swap
   */
  protected buildSimpleSwapFlags(
    priceRoute: OptimalRate,
    exchangeParam: DexExchangeBuildParam,
    routeIndex: number,
    swapIndex: number,
    swapExchangeIndex: number,
    exchangeParamIndex: number,
    maybeWethCallData?: DepositWithdrawReturn,
  ): { dexFlag: Flag; approveFlag: Flag } {
    const { srcToken, destToken } =
      priceRoute.bestRoute[routeIndex].swaps[swapIndex];
    const isEthSrc = isETHAddress(srcToken);
    const isEthDest = isETHAddress(destToken);

    const { dexFuncHasRecipient, needWrapNative } = exchangeParam;

    const needWrap = needWrapNative && isEthSrc && maybeWethCallData?.deposit;
    const needUnwrap =
      needWrapNative && isEthDest && maybeWethCallData?.withdraw;

    let dexFlag = Flag.DONT_INSERT_FROM_AMOUNT_DONT_CHECK_BALANCE_AFTER_SWAP; // 0
    let approveFlag =
      Flag.DONT_INSERT_FROM_AMOUNT_DONT_CHECK_BALANCE_AFTER_SWAP; // 0

    if (isEthSrc && !needWrap) {
      dexFlag =
        Flag.SEND_ETH_EQUAL_TO_FROM_AMOUNT_CHECK_SRC_TOKEN_BALANCE_AFTER_SWAP; // 5
    } else if (isEthDest && !needUnwrap) {
      dexFlag = Flag.DONT_INSERT_FROM_AMOUNT_CHECK_ETH_BALANCE_AFTER_SWAP; // 4
    } else if (!dexFuncHasRecipient || (isEthDest && needUnwrap)) {
      dexFlag = Flag.DONT_INSERT_FROM_AMOUNT_CHECK_SRC_TOKEN_BALANCE_AFTER_SWAP; // 8
    }

    return {
      dexFlag,
      approveFlag,
    };
  }

  /**
   * Executor02 Flags:
   * switch (flag % 4):
   * case 0: don't instert fromAmount
   * case 1: sendEth equal to fromAmount
   * case 2: sendEth equal to fromAmount + insert fromAmount
   * case 3: insert fromAmount

   * switch (flag % 3):
   * case 0: don't check balance after swap
   * case 1: check eth balance after swap
   * case 2: check destToken balance after swap
   */
  protected buildMultiMegaSwapFlags(
    priceRoute: OptimalRate,
    exchangeParam: DexExchangeBuildParam,
    routeIndex: number,
    swapIndex: number,
    swapExchangeIndex: number,
    exchangeParamIndex: number,
    maybeWethCallData?: DepositWithdrawReturn,
  ): { dexFlag: Flag; approveFlag: Flag } {
    const route = priceRoute.bestRoute[routeIndex];
    const swap = route.swaps[swapIndex];
    const swapExchange = swap.swapExchanges[swapExchangeIndex];

    const { srcToken, destToken } = swap;
    const isEthSrc = isETHAddress(srcToken);
    const isEthDest = isETHAddress(destToken);

    const applyVerticalBranching = this.doesSwapNeedToApplyVerticalBranching(
      priceRoute,
      routeIndex,
      swap,
    );

    const isHorizontalSequence = route.swaps.length > 1; // check if route is a multi-swap (horizontal sequence)
    const isFirstSwap = swapIndex === 0;
    const isLastSwap = !isFirstSwap && swapIndex === route.swaps.length - 1;

    const {
      dexFuncHasRecipient,
      needWrapNative,
      specialDexFlag,
      exchangeData,
      specialDexSupportsInsertFromAmount,
    } = exchangeParam;

    const doesExchangeDataContainsSrcAmount =
      exchangeData.indexOf(
        ethers.utils.defaultAbiCoder
          .encode(['uint256'], [swapExchange.srcAmount])
          .replace('0x', ''),
      ) > -1;

    const isSpecialDex =
      specialDexFlag !== undefined && specialDexFlag !== SpecialDex.DEFAULT;

    const needWrap = needWrapNative && isEthSrc && maybeWethCallData?.deposit;
    const needUnwrap =
      needWrapNative && isEthDest && maybeWethCallData?.withdraw;

    const forcePreventInsertFromAmount =
      !doesExchangeDataContainsSrcAmount ||
      (isSpecialDex && !specialDexSupportsInsertFromAmount);
    const forceBalanceOfCheck =
      isSpecialDex &&
      isHorizontalSequence &&
      !applyVerticalBranching &&
      !isLastSwap;

    let dexFlag = forcePreventInsertFromAmount
      ? Flag.DONT_INSERT_FROM_AMOUNT_DONT_CHECK_BALANCE_AFTER_SWAP // 0
      : Flag.INSERT_FROM_AMOUNT_DONT_CHECK_BALANCE_AFTER_SWAP; // 3
    let approveFlag =
      Flag.DONT_INSERT_FROM_AMOUNT_DONT_CHECK_BALANCE_AFTER_SWAP; // 0

    if (isFirstSwap) {
      if (
        (applyVerticalBranching && !isSpecialDex && !isEthSrc) ||
        (isSpecialDex && needWrap)
      ) {
        // keep default flags
      } else if (isEthSrc && !needWrap) {
        dexFlag =
          (isHorizontalSequence && !applyVerticalBranching) ||
          forceBalanceOfCheck
            ? Flag.SEND_ETH_EQUAL_TO_FROM_AMOUNT_CHECK_SRC_TOKEN_BALANCE_AFTER_SWAP // 5
            : dexFuncHasRecipient
            ? Flag.SEND_ETH_EQUAL_TO_FROM_AMOUNT_DONT_CHECK_BALANCE_AFTER_SWAP // 9
            : Flag.SEND_ETH_EQUAL_TO_FROM_AMOUNT_CHECK_SRC_TOKEN_BALANCE_AFTER_SWAP; // 5
      } else if (
        (isEthSrc && needWrap) ||
        (!isEthSrc && !isEthDest) ||
        (isEthDest && needUnwrap)
      ) {
        dexFlag =
          (isHorizontalSequence && !applyVerticalBranching) ||
          forceBalanceOfCheck
            ? forcePreventInsertFromAmount
              ? Flag.DONT_INSERT_FROM_AMOUNT_CHECK_SRC_TOKEN_BALANCE_AFTER_SWAP // 8
              : Flag.INSERT_FROM_AMOUNT_CHECK_SRC_TOKEN_BALANCE_AFTER_SWAP // 11
            : forcePreventInsertFromAmount
            ? Flag.DONT_INSERT_FROM_AMOUNT_DONT_CHECK_BALANCE_AFTER_SWAP // 0
            : Flag.INSERT_FROM_AMOUNT_DONT_CHECK_BALANCE_AFTER_SWAP; // 3
      } else if (isEthDest && !needUnwrap) {
        dexFlag =
          (isHorizontalSequence && !applyVerticalBranching) ||
          forceBalanceOfCheck
            ? forcePreventInsertFromAmount
              ? Flag.DONT_INSERT_FROM_AMOUNT_CHECK_ETH_BALANCE_AFTER_SWAP // 4
              : Flag.INSERT_FROM_AMOUNT_CHECK_ETH_BALANCE_AFTER_SWAP // 7
            : forcePreventInsertFromAmount
            ? Flag.DONT_INSERT_FROM_AMOUNT_DONT_CHECK_BALANCE_AFTER_SWAP // 0
            : Flag.INSERT_FROM_AMOUNT_DONT_CHECK_BALANCE_AFTER_SWAP; // 3
      } else if (isEthDest && needUnwrap) {
        dexFlag = forcePreventInsertFromAmount
          ? Flag.DONT_INSERT_FROM_AMOUNT_DONT_CHECK_BALANCE_AFTER_SWAP // 0
          : Flag.INSERT_FROM_AMOUNT_CHECK_SRC_TOKEN_BALANCE_AFTER_SWAP; // 11
      } else if (!dexFuncHasRecipient) {
        dexFlag = forcePreventInsertFromAmount
          ? Flag.DONT_INSERT_FROM_AMOUNT_CHECK_SRC_TOKEN_BALANCE_AFTER_SWAP // 0
          : Flag.INSERT_FROM_AMOUNT_CHECK_SRC_TOKEN_BALANCE_AFTER_SWAP; // 11
      }
    } else {
      if (isSpecialDex && !isLastSwap) {
        // keep default flags
      } else if (isEthSrc && !needWrap && !isSpecialDex) {
        dexFlag =
          (isHorizontalSequence && !isLastSwap) || forceBalanceOfCheck
            ? Flag.SEND_ETH_EQUAL_TO_FROM_AMOUNT_CHECK_SRC_TOKEN_BALANCE_AFTER_SWAP // 5
            : Flag.SEND_ETH_EQUAL_TO_FROM_AMOUNT_DONT_CHECK_BALANCE_AFTER_SWAP; // 9
      } else if (isEthSrc && needWrap && !isSpecialDex) {
        dexFlag = forcePreventInsertFromAmount
          ? Flag.DONT_INSERT_FROM_AMOUNT_DONT_CHECK_BALANCE_AFTER_SWAP // 0
          : Flag.INSERT_FROM_AMOUNT_DONT_CHECK_BALANCE_AFTER_SWAP; // 3
      } else if (needUnwrap && !isSpecialDex) {
        dexFlag =
          (isHorizontalSequence && !isLastSwap) || forceBalanceOfCheck
            ? forcePreventInsertFromAmount
              ? Flag.DONT_INSERT_FROM_AMOUNT_CHECK_SRC_TOKEN_BALANCE_AFTER_SWAP // 8
              : Flag.INSERT_FROM_AMOUNT_CHECK_SRC_TOKEN_BALANCE_AFTER_SWAP // 11
            : forcePreventInsertFromAmount
            ? Flag.DONT_INSERT_FROM_AMOUNT_DONT_CHECK_BALANCE_AFTER_SWAP //0
            : Flag.INSERT_FROM_AMOUNT_DONT_CHECK_BALANCE_AFTER_SWAP; // 3
      } else if (isSpecialDex) {
        if (isEthDest && !needUnwrap) {
          dexFlag =
            (isHorizontalSequence && !isLastSwap && !applyVerticalBranching) ||
            forceBalanceOfCheck
              ? forcePreventInsertFromAmount
                ? Flag.DONT_INSERT_FROM_AMOUNT_CHECK_ETH_BALANCE_AFTER_SWAP // 4
                : Flag.INSERT_FROM_AMOUNT_CHECK_ETH_BALANCE_AFTER_SWAP // 7
              : forcePreventInsertFromAmount
              ? Flag.DONT_INSERT_FROM_AMOUNT_CHECK_ETH_BALANCE_AFTER_SWAP // 4
              : Flag.INSERT_FROM_AMOUNT_CHECK_ETH_BALANCE_AFTER_SWAP; // 3
        } else if (isEthSrc && !needWrap) {
          dexFlag =
            Flag.SEND_ETH_EQUAL_TO_FROM_AMOUNT_CHECK_SRC_TOKEN_BALANCE_AFTER_SWAP; // 5
        } else {
          dexFlag =
            (isHorizontalSequence && !applyVerticalBranching) ||
            forceBalanceOfCheck
              ? forcePreventInsertFromAmount
                ? Flag.DONT_INSERT_FROM_AMOUNT_CHECK_SRC_TOKEN_BALANCE_AFTER_SWAP // 8
                : Flag.INSERT_FROM_AMOUNT_DONT_CHECK_BALANCE_AFTER_SWAP // 3
              : forcePreventInsertFromAmount
              ? Flag.DONT_INSERT_FROM_AMOUNT_CHECK_SRC_TOKEN_BALANCE_AFTER_SWAP // 8
              : Flag.INSERT_FROM_AMOUNT_CHECK_SRC_TOKEN_BALANCE_AFTER_SWAP; // 11
        }
      } else if (!dexFuncHasRecipient) {
        dexFlag = forcePreventInsertFromAmount
          ? Flag.DONT_INSERT_FROM_AMOUNT_CHECK_SRC_TOKEN_BALANCE_AFTER_SWAP // 8
          : Flag.INSERT_FROM_AMOUNT_CHECK_SRC_TOKEN_BALANCE_AFTER_SWAP; // 11
      } else {
        dexFlag = forcePreventInsertFromAmount
          ? Flag.DONT_INSERT_FROM_AMOUNT_DONT_CHECK_BALANCE_AFTER_SWAP // 0
          : Flag.INSERT_FROM_AMOUNT_DONT_CHECK_BALANCE_AFTER_SWAP; // 3
      }
    }

    return {
      dexFlag,
      approveFlag,
    };
  }

  protected buildDexCallData(
    priceRoute: OptimalRate,
    routeIndex: number,
    swapIndex: number,
    swapExchangeIndex: number,
    exchangeParams: DexExchangeBuildParam[],
    exchangeParamIndex: number,
    isLastSwap: boolean,
    flag: Flag,
    swapExchange: OptimalSwapExchange<any>,
  ): string {
    const swap = priceRoute.bestRoute[routeIndex].swaps[swapIndex];
    const exchangeParam = exchangeParams[exchangeParamIndex];
    let { exchangeData, specialDexFlag, targetExchange, needWrapNative } =
      exchangeParam;

    const applyVerticalBranching = this.doesSwapNeedToApplyVerticalBranching(
      priceRoute,
      routeIndex,
      swap,
    );
    const dontCheckBalanceAfterSwap = flag % 3 === 0;
    const checkDestTokenBalanceAfterSwap = flag % 3 === 2;
    const insertFromAmount = flag % 4 === 3;

    const srcTokenAddress =
      isETHAddress(swap.srcToken) && needWrapNative
        ? this.getWETHAddress(exchangeParam)
        : swap.srcToken.toLowerCase();

    const destTokenAddress =
      isETHAddress(swap.destToken) && needWrapNative
        ? this.getWETHAddress(exchangeParam)
        : swap.destToken.toLowerCase();

    exchangeData = this.addTokenAddressToCallData(
      exchangeData,
      srcTokenAddress,
    );

    if (
      applyVerticalBranching ||
      (checkDestTokenBalanceAfterSwap && !dontCheckBalanceAfterSwap)
    ) {
      exchangeData = this.addTokenAddressToCallData(
        exchangeData,
        destTokenAddress,
      );
    }

    let destTokenPos = 0;
    if (checkDestTokenBalanceAfterSwap && !dontCheckBalanceAfterSwap) {
      const destTokenAddrIndex = exchangeData
        .replace('0x', '')
        .indexOf(destTokenAddress.replace('0x', ''));
      destTokenPos = (destTokenAddrIndex - 24) / 2;
    }

    let fromAmountPos = 0;
    if (insertFromAmount) {
      const fromAmount = ethers.utils.defaultAbiCoder.encode(
        ['uint256'],
        [swapExchange.srcAmount],
      );
      const fromAmountIndex = exchangeData
        .replace('0x', '')
        .indexOf(fromAmount.replace('0x', ''));

      fromAmountPos = fromAmountIndex / 2;
    }

    return this.buildCallData(
      targetExchange,
      exchangeData,
      fromAmountPos,
      destTokenPos,
      specialDexFlag || SpecialDex.DEFAULT,
      flag,
    );
  }

  private addMultiSwapMetadata(
    priceRoute: OptimalRate,
    exchangeParams: DexExchangeBuildParam[],
    callData: string,
    percentage: number,
    swap: OptimalSwap,
    exchangeParamIndex: number,
    wrapWasAddedInSwapExchange: boolean,
  ) {
    let srcTokenAddress = swap.srcToken;

    let doesAnyDexOnSwapNeedsWrapNative: boolean;
    if (exchangeParamIndex > -1) {
      doesAnyDexOnSwapNeedsWrapNative =
        isETHAddress(srcTokenAddress) &&
        exchangeParams[exchangeParamIndex].needWrapNative;
    } else {
      doesAnyDexOnSwapNeedsWrapNative =
        isETHAddress(srcTokenAddress) &&
        this.anyDexOnSwapNeedsWrapNative(priceRoute, swap, exchangeParams);
    }

    if (
      doesAnyDexOnSwapNeedsWrapNative &&
      isETHAddress(srcTokenAddress) &&
      !wrapWasAddedInSwapExchange
    ) {
      srcTokenAddress =
        exchangeParamIndex > -1
          ? this.getWETHAddress(exchangeParams[exchangeParamIndex])
          : this.dexHelper.config.data.wrappedNativeTokenAddress;
    }

    let srcTokenAddressLowered = srcTokenAddress.toLowerCase();
    let srcTokenPos: string;

    if (percentage === SWAP_EXCHANGE_100_PERCENTAGE) {
      srcTokenPos = hexZeroPad(hexlify(0), 8);
    } else if (isETHAddress(srcTokenAddressLowered)) {
      srcTokenPos = ETH_SRC_TOKEN_POS_FOR_MULTISWAP_METADATA;
    } else {
      const srcTokenAddrIndex = callData
        .replace('0x', '')
        .indexOf(srcTokenAddressLowered.replace('0x', ''));

      srcTokenPos = hexZeroPad(hexlify(srcTokenAddrIndex / 2), 8);
    }

    return solidityPack(
      ['bytes16', 'bytes8', 'bytes8', 'bytes'],
      [
        hexZeroPad(hexlify(hexDataLength(callData)), 16), // calldata size
        srcTokenPos, // srcTokenPos
        hexZeroPad(hexlify(Math.round(percentage * 100)), 8), // percentage
        callData, // swap calldata
      ],
    );
  }

  private packVerticalBranchingData(swapCallData: string): string {
    return solidityPack(
      ['bytes28', 'bytes4', 'bytes32', 'bytes32', 'bytes'],
      [
        ZEROS_28_BYTES, // empty bytes28
        ZEROS_4_BYTES, // fallback selector
        hexZeroPad(hexlify(32), 32), // calldata offset
        hexZeroPad(hexlify(hexDataLength(swapCallData)), 32), // calldata length
        swapCallData, // calldata
      ],
    );
  }

  private packVerticalBranchingCallData(
    verticalBranchingData: string,
    fromAmountPos: number,
    destTokenPos: number,
    flag: Flag,
  ): string {
    return solidityPack(
      [
        'bytes20',
        'bytes4',
        'bytes2',
        'bytes2',
        'bytes1',
        'bytes1',
        'bytes2',
        'bytes',
      ],
      [
        ZEROS_20_BYTES, // bytes20(0)
        hexZeroPad(hexlify(hexDataLength(verticalBranchingData)), 4), // dex calldata length
        hexZeroPad(hexlify(fromAmountPos), 2), // fromAmountPos
        hexZeroPad(hexlify(destTokenPos), 2), // destTokenPos
        hexZeroPad(hexlify(0), 1), // returnAmountPos
        hexZeroPad(hexlify(SpecialDex.EXECUTE_VERTICAL_BRANCHING), 1), // special
        hexZeroPad(hexlify(flag), 2), // flag
        verticalBranchingData, // dexes calldata
      ],
    );
  }

  private buildVerticalBranchingCallData(
    priceRoute: OptimalRate,
    routeIndex: number,
    exchangeParams: DexExchangeBuildParam[],
    swap: OptimalSwap,
    swapCallData: string,
    flag: Flag,
  ) {
    const data = this.packVerticalBranchingData(swapCallData);

    const destTokenAddrLowered = swap.destToken.toLowerCase();
    const isEthDest = isETHAddress(destTokenAddrLowered);

    let anyDexOnSwapNeedsWrapNative = false;
    let anyDexOnSwapDoesntNeedWrapNative = false;
    let destTokenPos: number;

    if (isEthDest) {
      anyDexOnSwapNeedsWrapNative = this.anyDexOnSwapNeedsWrapNative(
        priceRoute,
        swap,
        exchangeParams,
      );
      anyDexOnSwapDoesntNeedWrapNative = this.anyDexOnSwapDoesntNeedWrapNative(
        priceRoute,
        swap,
        exchangeParams,
      );
    }

    if (
      isEthDest &&
      anyDexOnSwapDoesntNeedWrapNative &&
      !anyDexOnSwapNeedsWrapNative
    ) {
      destTokenPos = 0;
    } else {
      const destTokenAddrIndex = data
        .replace('0x', '')
        .indexOf(
          (isEthDest
            ? this.dexHelper.config.data.wrappedNativeTokenAddress.toLowerCase()
            : destTokenAddrLowered.toLowerCase()
          ).replace('0x', ''),
        );

      destTokenPos = destTokenAddrIndex / 2 - 40;
    }

    const fromAmountPos = hexDataLength(data) - 64 - 28; // 64 (position), 28 (selector padding);

    return this.packVerticalBranchingCallData(
      data,
      fromAmountPos,
      destTokenPos < 0 ? 0 : destTokenPos,
      flag,
    );
  }

  private buildSingleSwapExchangeCallData(
    priceRoute: OptimalRate,
    routeIndex: number,
    swapIndex: number,
    swapExchangeIndex: number,
    exchangeParams: DexExchangeBuildParam[],
    flags: { approves: Flag[]; dexes: Flag[]; wrap: Flag },
    addedWrapToSwapExchangeMap: { [key: string]: boolean },
    allowToAddWrap = true,
    maybeWethCallData?: DepositWithdrawReturn,
    addMultiSwapMetadata?: boolean,
    applyVerticalBranching?: boolean,
  ): string {
    const isSimpleSwap =
      priceRoute.bestRoute.length === 1 &&
      priceRoute.bestRoute[0].swaps.length === 1;
    let swapExchangeCallData = '';
    const swap = priceRoute.bestRoute[routeIndex].swaps[swapIndex];
    const swapExchange = swap.swapExchanges[swapExchangeIndex];

    let exchangeParamIndex = 0;
    let tempExchangeParamIndex = 0;

    priceRoute.bestRoute.map(route =>
      route.swaps.map(curSwap => {
        curSwap.swapExchanges.map(async se => {
          if (Object.is(se, swapExchange)) {
            exchangeParamIndex = tempExchangeParamIndex;
          }
          tempExchangeParamIndex++;
        });
      }),
    );

    const curExchangeParam = exchangeParams[exchangeParamIndex];

    const dexCallData = this.buildDexCallData(
      priceRoute,
      routeIndex,
      swapIndex,
      swapExchangeIndex,
      exchangeParams,
      exchangeParamIndex,
      false,
      flags.dexes[exchangeParamIndex],
      swapExchange,
    );

    swapExchangeCallData = hexConcat([dexCallData]);

    const isLastSwap =
      swapIndex === priceRoute.bestRoute[routeIndex].swaps.length - 1;
    const isLast = exchangeParamIndex === exchangeParams.length - 1;

    if (curExchangeParam.transferSrcTokenBeforeSwap) {
      const transferCallData = this.buildTransferCallData(
        this.erc20Interface.encodeFunctionData('transfer', [
          curExchangeParam.transferSrcTokenBeforeSwap,
          swapExchange.srcAmount,
        ]),
        isETHAddress(swap.srcToken)
          ? this.getWETHAddress(curExchangeParam)
          : swap.srcToken.toLowerCase(),
      );

      swapExchangeCallData = hexConcat([
        transferCallData,
        swapExchangeCallData,
      ]);
    }

    if (
      !isETHAddress(swap!.srcToken) &&
      !curExchangeParam.transferSrcTokenBeforeSwap &&
      curExchangeParam.approveData
    ) {
      const approveCallData = this.buildApproveCallData(
<<<<<<< HEAD
        curExchangeParam.approveData.target,
        curExchangeParam.approveData.token,
=======
        curExchangeParam.spender || curExchangeParam.targetExchange,
        isETHAddress(swap!.srcToken) && exchangeParamIndex !== 0
          ? this.getWETHAddress(curExchangeParam)
          : swap!.srcToken,
>>>>>>> 1c6d1e18
        flags.approves[exchangeParamIndex],
      );

      swapExchangeCallData = hexConcat([approveCallData, swapExchangeCallData]);
    }

    if (curExchangeParam.needWrapNative && maybeWethCallData) {
      if (maybeWethCallData.deposit && isETHAddress(swap!.srcToken)) {
<<<<<<< HEAD
        let approveWethCalldata = '0x';
        if (curExchangeParam.approveData) {
          approveWethCalldata = this.buildApproveCallData(
            curExchangeParam.approveData.target,
            curExchangeParam.approveData.token,
            flags.approves[exchangeParamIndex],
          );
        }
=======
        const approveWethCalldata = this.buildApproveCallData(
          curExchangeParam.spender || curExchangeParam.targetExchange,
          this.getWETHAddress(curExchangeParam),
          flags.approves[exchangeParamIndex],
        );
>>>>>>> 1c6d1e18

        const isNotFirstSwap = swapIndex !== 0;
        let skipWrap = false;
        if (isNotFirstSwap) {
          const prevSwap =
            priceRoute.bestRoute[routeIndex].swaps[swapIndex - 1];
          const anyDexOnSwapDoesntNeedWrapNative =
            this.anyDexOnSwapDoesntNeedWrapNative(
              priceRoute,
              prevSwap,
              exchangeParams,
            );
          skipWrap = !anyDexOnSwapDoesntNeedWrapNative;
        }

        let depositCallData = '0x';
        if (
          !this.doesRouteNeedsRootWrapEth(priceRoute, exchangeParams) &&
          allowToAddWrap &&
          !addedWrapToSwapExchangeMap[
            `${routeIndex}_${swapIndex}_${swapExchangeIndex}`
          ] &&
          !skipWrap
        ) {
          depositCallData = this.buildWrapEthCallData(
            this.getWETHAddress(curExchangeParam),
            maybeWethCallData.deposit.calldata,
            Flag.SEND_ETH_EQUAL_TO_FROM_AMOUNT_DONT_CHECK_BALANCE_AFTER_SWAP, // 9
          );
          addedWrapToSwapExchangeMap[
            `${routeIndex}_${swapIndex}_${swapExchangeIndex}`
          ] = true;
        }

        swapExchangeCallData = hexConcat([
          approveWethCalldata,
          depositCallData,
          swapExchangeCallData,
        ]);
      }

      if (
        maybeWethCallData.withdraw &&
        ((!applyVerticalBranching && isETHAddress(swap.destToken)) ||
          (applyVerticalBranching &&
            isETHAddress(swap.destToken) &&
            this.anyDexOnSwapDoesntNeedWrapNative(
              priceRoute,
              swap,
              exchangeParams,
            )))
      ) {
        let withdrawCallData = '0x';

        const customWethAddress = curExchangeParam.wethAddress;
        const nextSwap = priceRoute.bestRoute[routeIndex].swaps[swapIndex + 1];
        let eachDexOnSwapNeedsWrapNative = false;
        if (nextSwap) {
          eachDexOnSwapNeedsWrapNative = this.eachDexOnSwapNeedsWrapNative(
            priceRoute,
            nextSwap,
            exchangeParams,
          );
        }

        const isLastSimpleWithUnwrap =
          isSimpleSwap &&
          // check if current exchange is the last with needWrapNative
          exchangeParams.reduceRight(
            (acc, exchangeParam, index) =>
              exchangeParam.needWrapNative === true && acc === -1 ? index : acc,
            -1,
          ) === exchangeParamIndex;

        if (
          customWethAddress ||
          (!isLast && !eachDexOnSwapNeedsWrapNative && nextSwap) || // unwrap if next swap has dexes which don't need wrap native
          isLastSimpleWithUnwrap // unwrap after last dex call with unwrap for simple swap case
        ) {
          withdrawCallData = this.buildUnwrapEthCallData(
            this.getWETHAddress(curExchangeParam),
            maybeWethCallData.withdraw.calldata,
          );
        }

        swapExchangeCallData = hexConcat([
          swapExchangeCallData,
          withdrawCallData,
        ]);

        if (isLastSimpleWithUnwrap || customWethAddress) {
          const finalSpecialFlagCalldata = this.buildFinalSpecialFlagCalldata();
          swapExchangeCallData = hexConcat([
            swapExchangeCallData,
            finalSpecialFlagCalldata,
          ]);
        }
      }
    }

    if (
      isLastSwap &&
      !exchangeParams[exchangeParamIndex].dexFuncHasRecipient &&
      !isETHAddress(swap.destToken) &&
      priceRoute.destToken === swap.destToken
    ) {
      const transferCallData = this.buildTransferCallData(
        this.erc20Interface.encodeFunctionData('transfer', [
          this.dexHelper.config.data.augustusV6Address,
          swapExchange.destAmount,
        ]),
        swap.destToken,
      );

      swapExchangeCallData = hexConcat([
        swapExchangeCallData,
        transferCallData,
      ]);
    }

    if (
      !exchangeParams[exchangeParamIndex].dexFuncHasRecipient &&
      isETHAddress(swap.destToken) &&
      isLast
    ) {
      const finalSpecialFlagCalldata = this.buildFinalSpecialFlagCalldata();
      swapExchangeCallData = hexConcat([
        swapExchangeCallData,
        finalSpecialFlagCalldata,
      ]);
    }

    if (addMultiSwapMetadata) {
      return this.addMultiSwapMetadata(
        priceRoute,
        exchangeParams,
        swapExchangeCallData,
        swapExchange.percent,
        swap,
        exchangeParamIndex,
        addedWrapToSwapExchangeMap[
          `${routeIndex}_${swapIndex}_${swapExchangeIndex}`
        ],
      );
    }

    return swapExchangeCallData;
  }

  private appendWrapEthCallData(
    calldata: string,
    maybeWethCallData?: DepositWithdrawReturn,
    checkWethBalanceAfter = false,
  ) {
    if (maybeWethCallData?.deposit) {
      const callData = checkWethBalanceAfter
        ? this.addTokenAddressToCallData(
            maybeWethCallData.deposit.calldata,
            this.dexHelper.config.data.wrappedNativeTokenAddress.toLowerCase(),
          )
        : maybeWethCallData.deposit.calldata;

      const depositCallData = this.buildWrapEthCallData(
        this.dexHelper.config.data.wrappedNativeTokenAddress.toLowerCase(),
        callData,
        checkWethBalanceAfter
          ? Flag.SEND_ETH_EQUAL_TO_FROM_AMOUNT_CHECK_SRC_TOKEN_BALANCE_AFTER_SWAP // 5
          : Flag.SEND_ETH_EQUAL_TO_FROM_AMOUNT_DONT_CHECK_BALANCE_AFTER_SWAP, // 9
        checkWethBalanceAfter ? 4 : 0,
      );

      return hexConcat([calldata, depositCallData]);
    }

    return calldata;
  }

  private eachDexOnSwapNeedsWrapNative(
    priceRoute: OptimalRate,
    swap: OptimalSwap,
<<<<<<< HEAD
    exchangeParams: DexExchangeBuildParam[],
    routeIndex: number,
=======
    exchangeParams: DexExchangeParam[],
    // routeIndex: number,
>>>>>>> 1c6d1e18
  ): boolean {
    return swap.swapExchanges.every(curSe => {
      let index = 0;
      let swapExchangeIndex = 0;
      priceRoute.bestRoute.map(route => {
        route.swaps.map(curSwap =>
          curSwap.swapExchanges.map(async se => {
            if (Object.is(se, curSe)) {
              index = swapExchangeIndex;
            }
            swapExchangeIndex++;
          }),
        );
      });

      const curExchangeParam = exchangeParams[index];

      return curExchangeParam.needWrapNative && !curExchangeParam.wethAddress;
    });
  }

  private anyDexOnSwapNeedsWrapNative(
    priceRoute: OptimalRate,
    swap: OptimalSwap,
    exchangeParams: DexExchangeBuildParam[],
  ): boolean {
    const res = swap.swapExchanges.map(curSe => {
      let index = 0;
      let swapExchangeIndex = 0;
      priceRoute.bestRoute.map(route => {
        route.swaps.map(curSwap => {
          return curSwap.swapExchanges.map(async se => {
            if (Object.is(se, curSe)) {
              index = swapExchangeIndex;
            }
            swapExchangeIndex++;
          });
        });
      });

      const curExchangeParam = exchangeParams[index];

      return curExchangeParam.needWrapNative && !curExchangeParam.wethAddress;
    });

    return res.includes(true);
  }

  private anyDexOnSwapDoesntNeedWrapNative(
    priceRoute: OptimalRate,
    swap: OptimalSwap,
    exchangeParams: DexExchangeBuildParam[],
  ): boolean {
    return swap.swapExchanges
      .map(curSe => {
        let index = 0;
        let swapExchangeIndex = 0;
        priceRoute.bestRoute.map(route => {
          route.swaps.map(curSwap =>
            curSwap.swapExchanges.map(async se => {
              if (Object.is(se, curSe)) {
                index = swapExchangeIndex;
              }
              swapExchangeIndex++;
            }),
          );
        });

        const curExchangeParam = exchangeParams[index];

        return !curExchangeParam.needWrapNative;
      })
      .includes(true);
  }

  private doesSwapNeedToApplyVerticalBranching(
    priceRoute: OptimalRate,
    routeIndex: number,
    swap: OptimalSwap,
  ): boolean {
    const isMegaSwap = priceRoute.bestRoute.length > 1;
    const isMultiSwap =
      !isMegaSwap && priceRoute.bestRoute[routeIndex].swaps.length > 1;

    return (isMultiSwap || isMegaSwap) && swap.swapExchanges.length > 1;
  }

  private buildVerticalBranchingFlag(
    priceRoute: OptimalRate,
    swap: OptimalSwap,
    exchangeParams: DexExchangeBuildParam[],
    routeIndex: number,
    swapIndex: number,
  ): Flag {
    let flag = Flag.INSERT_FROM_AMOUNT_CHECK_SRC_TOKEN_BALANCE_AFTER_SWAP; // 11

    const isLastSwap =
      swapIndex === priceRoute.bestRoute[routeIndex].swaps.length - 1;

    if (isLastSwap) {
      const isEthDest = isETHAddress(priceRoute.destToken);
      const lastSwap =
        priceRoute.bestRoute[routeIndex].swaps[
          priceRoute.bestRoute[routeIndex].swaps.length - 1
        ];
      const lastSwapExchanges = lastSwap.swapExchanges;
      const anyDexLastSwapNeedUnwrap = lastSwapExchanges
        .map(curSe => {
          let index = 0;
          let swapExchangeIndex = 0;
          priceRoute.bestRoute[routeIndex].swaps.map(curSwap =>
            curSwap.swapExchanges.map(async se => {
              if (Object.is(se, curSe)) {
                index = swapExchangeIndex;
              }
              swapExchangeIndex++;
            }),
          );

          const curExchangeParam = exchangeParams[index];

          return (
            curExchangeParam.needWrapNative && !curExchangeParam.wethAddress
          );
        })
        .includes(true);

      const noNeedUnwrap = isEthDest && !anyDexLastSwapNeedUnwrap;

      if (noNeedUnwrap || !isEthDest) {
        flag = Flag.INSERT_FROM_AMOUNT_DONT_CHECK_BALANCE_AFTER_SWAP; // 3
      }
    } else {
      const isEthDest = isETHAddress(swap!.destToken);

      if (isEthDest) {
        if (
          this.anyDexOnSwapDoesntNeedWrapNative(
            priceRoute,
            swap,
            exchangeParams,
          )
        ) {
          flag = Flag.INSERT_FROM_AMOUNT_CHECK_ETH_BALANCE_AFTER_SWAP; // 7
        }
      }
    }

    return flag;
  }

  protected buildSingleSwapCallData(
    priceRoute: OptimalRate,
    exchangeParams: DexExchangeBuildParam[],
    routeIndex: number,
    swapIndex: number,
    flags: { approves: Flag[]; dexes: Flag[]; wrap: Flag },
    sender: string,
    appendedWrapToSwapMap: { [key: number]: boolean },
    addedWrapToSwapExchangeMap: { [key: string]: boolean },
    maybeWethCallData?: DepositWithdrawReturn,
    swap?: OptimalSwap,
  ): string {
    const isLastSwap =
      swapIndex === priceRoute.bestRoute[routeIndex].swaps.length - 1;
    const isMegaSwap = priceRoute.bestRoute.length > 1;
    const isMultiSwap =
      !isMegaSwap && priceRoute.bestRoute[routeIndex].swaps.length > 1;

    const { swapExchanges } = swap!;

    const applyVerticalBranching = this.doesSwapNeedToApplyVerticalBranching(
      priceRoute,
      routeIndex,
      swap!,
    );

    const anyDexOnSwapDoesntNeedWrapNative =
      this.anyDexOnSwapDoesntNeedWrapNative(priceRoute, swap!, exchangeParams);

    const needToAppendWrapCallData =
      isETHAddress(swap!.destToken) &&
      anyDexOnSwapDoesntNeedWrapNative &&
      !isLastSwap;

    let swapCallData = swapExchanges.reduce(
      (acc, swapExchange, swapExchangeIndex) => {
        return hexConcat([
          acc,
          this.buildSingleSwapExchangeCallData(
            priceRoute,
            routeIndex,
            swapIndex,
            swapExchangeIndex,
            exchangeParams,
            flags,
            addedWrapToSwapExchangeMap,
            !appendedWrapToSwapMap[swapIndex - 1],
            maybeWethCallData,
            swap!.swapExchanges.length > 1,
            applyVerticalBranching,
          ),
        ]);
      },
      '0x',
    );

    if (needToAppendWrapCallData) {
      appendedWrapToSwapMap[swapIndex] = true;
    }

    if (!isMultiSwap && !isMegaSwap) {
      return needToAppendWrapCallData
        ? this.appendWrapEthCallData(swapCallData, maybeWethCallData)
        : swapCallData;
    }

    if (applyVerticalBranching) {
      const vertBranchingCallData = this.buildVerticalBranchingCallData(
        priceRoute,
        routeIndex,
        exchangeParams,
        swap!,
        swapCallData,
        this.buildVerticalBranchingFlag(
          priceRoute,
          swap!,
          exchangeParams,
          routeIndex,
          swapIndex,
        ),
      );

      return needToAppendWrapCallData
        ? this.appendWrapEthCallData(
            vertBranchingCallData,
            maybeWethCallData,
            true,
          )
        : vertBranchingCallData;
    }

    return needToAppendWrapCallData
      ? this.appendWrapEthCallData(swapCallData, maybeWethCallData)
      : swapCallData;
  }

  protected buildSingleRouteCallData(
    priceRoute: OptimalRate,
    exchangeParams: DexExchangeBuildParam[],
    route: OptimalRoute,
    routeIndex: number,
    flags: { approves: Flag[]; dexes: Flag[]; wrap: Flag },
    sender: string,
    maybeWethCallData?: DepositWithdrawReturn,
  ): string {
    const isMegaSwap = priceRoute.bestRoute.length > 1;

    const { swaps } = route;

    const appendedWrapToSwapExchangeMap = {};
    const addedWrapToSwapMap = {};
    const callData = swaps.reduce<string>(
      (swapAcc, swap, swapIndex) =>
        hexConcat([
          swapAcc,
          this.buildSingleSwapCallData(
            priceRoute,
            exchangeParams,
            routeIndex,
            swapIndex,
            flags,
            sender,
            appendedWrapToSwapExchangeMap,
            addedWrapToSwapMap,
            maybeWethCallData,
            swap,
          ),
        ]),
      '0x',
    );

    const routeDoesntNeedToAddMultiSwapMetadata =
      route.swaps.length === 1 &&
      route.swaps[0].swapExchanges.length !== 1 &&
      !this.doesSwapNeedToApplyVerticalBranching(
        priceRoute,
        routeIndex,
        route.swaps[0],
      );

    if (isMegaSwap && !routeDoesntNeedToAddMultiSwapMetadata) {
      return this.addMultiSwapMetadata(
        priceRoute,
        exchangeParams,
        callData,
        route.percent,
        route.swaps[0],
        NOT_EXISTING_EXCHANGE_PARAM_INDEX,
        Object.values(addedWrapToSwapMap).includes(true),
      );
    }

    return callData;
  }

  private doesRouteNeedsRootWrapEth(
    priceRoute: OptimalRate,
    exchangeParams: DexExchangeBuildParam[],
  ): boolean {
    if (!isETHAddress(priceRoute.srcToken)) {
      return false;
    }

    const res = priceRoute.bestRoute.every((route, routeIndex) => {
      const firstSwap = route.swaps[0];
      const eachDexOnSwapNeedsWrapNative = this.eachDexOnSwapNeedsWrapNative(
        priceRoute,
        firstSwap,
        exchangeParams,
      );

      return eachDexOnSwapNeedsWrapNative;
    });

    return res;
  }

  private doesRouteNeedsRootUnwrapEth(
    priceRoute: OptimalRate,
    exchangeParams: DexExchangeParam[],
  ): boolean {
    if (!isETHAddress(priceRoute.destToken)) {
      return false;
    }

    const res = priceRoute.bestRoute.every((route, routeIndex) => {
      const lastSwap = route.swaps[route.swaps.length - 1];
      const eachDexOnSwapNeedsWrapNative = this.anyDexOnSwapNeedsWrapNative(
        priceRoute,
        lastSwap,
        exchangeParams,
      );

      return eachDexOnSwapNeedsWrapNative;
    });

    return res;
  }

  public getAddress(): string {
    return this.dexHelper.config.data.executorsAddresses![Executors.TWO];
  }

  public buildByteCode(
    priceRoute: OptimalRate,
    exchangeParams: DexExchangeBuildParam[],
    sender: string,
    maybeWethCallData?: DepositWithdrawReturn,
  ): string {
    const isMegaSwap = priceRoute.bestRoute.length > 1;
    const isMultiSwap = !isMegaSwap && priceRoute.bestRoute[0].swaps.length > 1;

    const needWrapEth =
      maybeWethCallData?.deposit && isETHAddress(priceRoute.srcToken);
    const needUnwrapEth =
      maybeWethCallData?.withdraw && isETHAddress(priceRoute.destToken);
    const needSendNativeEth = isETHAddress(priceRoute.destToken);
    const routeNeedsRootWrapEth = this.doesRouteNeedsRootWrapEth(
      priceRoute,
      exchangeParams,
    );
    const routeNeedsRootUnwrapEth = this.doesRouteNeedsRootUnwrapEth(
      priceRoute,
      exchangeParams,
    );

    const flags = this.buildFlags(
      priceRoute,
      exchangeParams,
      maybeWethCallData,
    );

    let swapsCalldata = priceRoute.bestRoute.reduce<string>(
      (routeAcc, route, routeIndex) =>
        hexConcat([
          routeAcc,
          this.buildSingleRouteCallData(
            priceRoute,
            exchangeParams,
            route,
            routeIndex,
            flags,
            sender,
            maybeWethCallData,
          ),
        ]),
      '0x',
    );

    if (isMegaSwap && (needWrapEth || needUnwrapEth)) {
      const lastPriceRoute =
        priceRoute.bestRoute[priceRoute.bestRoute.length - 1];
      swapsCalldata = this.buildVerticalBranchingCallData(
        priceRoute,
        priceRoute.bestRoute.length - 1,
        exchangeParams,
        lastPriceRoute.swaps[lastPriceRoute.swaps.length - 1],
        swapsCalldata,
        needWrapEth
          ? Flag.DONT_INSERT_FROM_AMOUNT_DONT_CHECK_BALANCE_AFTER_SWAP // 0
          : Flag.DONT_INSERT_FROM_AMOUNT_CHECK_SRC_TOKEN_BALANCE_AFTER_SWAP, // 8
      );
    }

    // ETH wrap
    if (needWrapEth && routeNeedsRootWrapEth) {
      let depositCallData = this.buildWrapEthCallData(
        this.dexHelper.config.data.wrappedNativeTokenAddress,
        maybeWethCallData.deposit!.calldata,
        Flag.SEND_ETH_EQUAL_TO_FROM_AMOUNT_DONT_CHECK_BALANCE_AFTER_SWAP, // 9
      );

      if (!(isMegaSwap || isMultiSwap)) {
        const swap = priceRoute.bestRoute[0].swaps[0];
        const percent = exchangeParams.every(ep => ep.needWrapNative)
          ? 100
          : swap.swapExchanges
              .filter((se, index) => {
                return exchangeParams[index].needWrapNative;
              })
              .reduce<number>((acc, se) => {
                acc += se.percent;
                return acc;
              }, 0);

        depositCallData = solidityPack(
          ['bytes16', 'bytes16', 'bytes'],
          [
            hexZeroPad(hexlify(hexDataLength(depositCallData)), 16),
            hexZeroPad(hexlify(100 * percent), 16),
            depositCallData,
          ],
        );
      }

      swapsCalldata = hexConcat([depositCallData, swapsCalldata]);
    }

    // ETH unwrap, only for multiswaps and mega swaps
    if (
      needUnwrapEth &&
      routeNeedsRootUnwrapEth &&
      (isMultiSwap || isMegaSwap)
    ) {
      const withdrawCallData = this.buildUnwrapEthCallData(
        this.dexHelper.config.data.wrappedNativeTokenAddress,
        maybeWethCallData.withdraw!.calldata,
      );
      swapsCalldata = hexConcat([swapsCalldata, withdrawCallData]);
    }

    // Special flag (send native) calldata, only for multiswaps and mega swaps
    if (
      needSendNativeEth &&
      routeNeedsRootUnwrapEth &&
      (isMultiSwap || isMegaSwap)
    ) {
      const finalSpecialFlagCalldata = this.buildFinalSpecialFlagCalldata();
      swapsCalldata = hexConcat([swapsCalldata, finalSpecialFlagCalldata]);
    }

    if (((needWrapEth || needUnwrapEth) && isMegaSwap) || isMultiSwap) {
      swapsCalldata = this.addMultiSwapMetadata(
        priceRoute,
        exchangeParams,
        swapsCalldata,
        SWAP_EXCHANGE_100_PERCENTAGE,
        priceRoute.bestRoute[0].swaps[0],
        NOT_EXISTING_EXCHANGE_PARAM_INDEX,
        false,
      );
    }

    return solidityPack(
      ['bytes32', 'bytes', 'bytes'],
      [
        hexZeroPad(hexlify(32), 32), // calldata offset
        hexZeroPad(
          hexlify(hexDataLength(swapsCalldata) + BYTES_64_LENGTH), // calldata length  (64 bytes = bytes12(0) + msg.sender)
          32,
        ),
        swapsCalldata, // calldata
      ],
    );
  }
}<|MERGE_RESOLUTION|>--- conflicted
+++ resolved
@@ -5,7 +5,7 @@
   OptimalSwap,
   OptimalSwapExchange,
 } from '@paraswap/core';
-import { DexExchangeBuildParam } from '../types';
+import { DexExchangeBuildParam, DexExchangeParam } from '../types';
 import { Executors, Flag, SpecialDex } from './types';
 import { isETHAddress } from '../utils';
 import { DepositWithdrawReturn } from '../dex/weth/types';
@@ -587,15 +587,8 @@
       curExchangeParam.approveData
     ) {
       const approveCallData = this.buildApproveCallData(
-<<<<<<< HEAD
         curExchangeParam.approveData.target,
         curExchangeParam.approveData.token,
-=======
-        curExchangeParam.spender || curExchangeParam.targetExchange,
-        isETHAddress(swap!.srcToken) && exchangeParamIndex !== 0
-          ? this.getWETHAddress(curExchangeParam)
-          : swap!.srcToken,
->>>>>>> 1c6d1e18
         flags.approves[exchangeParamIndex],
       );
 
@@ -604,7 +597,6 @@
 
     if (curExchangeParam.needWrapNative && maybeWethCallData) {
       if (maybeWethCallData.deposit && isETHAddress(swap!.srcToken)) {
-<<<<<<< HEAD
         let approveWethCalldata = '0x';
         if (curExchangeParam.approveData) {
           approveWethCalldata = this.buildApproveCallData(
@@ -613,13 +605,6 @@
             flags.approves[exchangeParamIndex],
           );
         }
-=======
-        const approveWethCalldata = this.buildApproveCallData(
-          curExchangeParam.spender || curExchangeParam.targetExchange,
-          this.getWETHAddress(curExchangeParam),
-          flags.approves[exchangeParamIndex],
-        );
->>>>>>> 1c6d1e18
 
         const isNotFirstSwap = swapIndex !== 0;
         let skipWrap = false;
@@ -800,13 +785,8 @@
   private eachDexOnSwapNeedsWrapNative(
     priceRoute: OptimalRate,
     swap: OptimalSwap,
-<<<<<<< HEAD
     exchangeParams: DexExchangeBuildParam[],
-    routeIndex: number,
-=======
-    exchangeParams: DexExchangeParam[],
     // routeIndex: number,
->>>>>>> 1c6d1e18
   ): boolean {
     return swap.swapExchanges.every(curSe => {
       let index = 0;
