--- conflicted
+++ resolved
@@ -94,11 +94,8 @@
 import { UsualBond } from './usual-bond/usual-bond';
 import { StkGHO } from './stkgho/stkgho';
 import { SkyConverter } from './sky-converter/sky-converter';
-<<<<<<< HEAD
 import { Cables } from './cables/cables';
-=======
 import { Stader } from './stader/stader';
->>>>>>> c0646028
 
 const LegacyDexes = [
   CurveV2,
