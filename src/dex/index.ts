--- conflicted
+++ resolved
@@ -79,11 +79,8 @@
 import { Algebra } from './algebra/algebra';
 import { QuickPerps } from './quick-perps/quick-perps';
 import { NomiswapV2 } from './uniswap-v2/nomiswap-v2';
-<<<<<<< HEAD
+import { Dexalot } from './dexalot/dexalot';
 import { BaseswapV3 } from './baseswap-v3/baseswap-v3';
-=======
-import { Dexalot } from './dexalot/dexalot';
->>>>>>> cfec4aef
 
 const LegacyDexes = [
   CurveV2,
