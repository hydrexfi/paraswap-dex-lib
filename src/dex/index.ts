import { UnoptimizedRate } from '../types';
import { CurveV2 } from './curve-v2';
import { IDexTxBuilder, DexContructor, IDex, IRouteOptimizer } from './idex';
import { Jarvis } from './jarvis';
import { JarvisV6 } from './jarvis-v6/jarvis-v6';
import { StablePool } from './stable-pool';
import { Weth } from './weth/weth';
import { ZeroX } from './zerox';
import { UniswapV3 } from './uniswap-v3/uniswap-v3';
import { BalancerV2 } from './balancer-v2/balancer-v2';
import { balancerV2Merge } from './balancer-v2/optimizer';
import { UniswapV2 } from './uniswap-v2/uniswap-v2';
import { UniswapV2Alias } from './uniswap-v2/constants';
import { uniswapMerge } from './uniswap-v2/optimizer';
import { BiSwap } from './uniswap-v2/biswap';
import { MDEX } from './uniswap-v2/mdex';
import { Dfyn } from './uniswap-v2/dfyn';
import { Bancor } from './bancor';
import { BProtocol } from './bProtocol';
import { MStable } from './mStable';
import { Shell } from './shell';
import { Onebit } from './onebit';
import { Compound } from './compound';
import { AaveV1 } from './aave-v1/aave-v1';
import { AaveV2 } from './aave-v2/aave-v2';
import { AaveV3 } from './aave-v3/aave-v3';
import { OneInchLp } from './OneInchLp';
import { DodoV1 } from './dodo-v1';
import { DodoV2 } from './dodo-v2';
import { Smoothy } from './smoothy';
import { Nerve } from './nerve/nerve';
import { IDexHelper } from '../dex-helper';
import { SwapSide } from '../constants';
import { Adapters } from '../types';
import { Lido } from './lido';
import { Excalibur } from './uniswap-v2/excalibur';
import { MakerPsm } from './maker-psm/maker-psm';
import { KyberDmm } from './kyberdmm/kyberdmm';
import { Platypus } from './platypus/platypus';
import { GMX } from './gmx/gmx';
import { WooFiV2 } from './woo-fi-v2/woo-fi-v2';
import { ParaSwapLimitOrders } from './paraswap-limit-orders/paraswap-limit-orders';
import { AugustusRFQOrder } from './augustus-rfq';
import { Solidly } from './solidly/solidly';
import { Ramses } from './solidly/forks-override/ramses';
import { Thena } from './solidly/forks-override/thena';
import { Chronos } from './solidly/forks-override/chronos';
import { Velodrome } from './solidly/forks-override/velodrome';
import { SpiritSwapV2 } from './solidly/forks-override/spiritSwapV2';
import { Synthetix } from './synthetix/synthetix';
import { Cone } from './solidly/forks-override/cone';
import { SoliSnek } from './solidly/forks-override/solisnek';
import { BalancerV1 } from './balancer-v1/balancer-v1';
import { balancerV1Merge } from './balancer-v1/optimizer';
import { CurveV1 } from './curve-v1/curve-v1';
import { CurveFork } from './curve-v1/forks/curve-forks/curve-forks';
import { Swerve } from './curve-v1/forks/swerve/swerve';
import { CurveV1Factory } from './curve-v1-factory/curve-v1-factory';
import { GenericRFQ } from './generic-rfq/generic-rfq';
import { SwaapV1 } from './swaap-v1/swaap-v1';
import { WstETH } from './wsteth/wsteth';
import { Camelot } from './camelot/camelot';
import { Hashflow } from './hashflow/hashflow';
import { SolidlyEthereum } from './solidly/solidly-ethereum';
import { MaverickV1 } from './maverick-v1/maverick-v1';
import { QuickSwapV3 } from './quickswap/quickswap-v3';
import { ThenaFusion } from './quickswap/thena-fusion';
import { TraderJoeV2 } from './trader-joe-v2';
import { SwaapV2 } from './swaap-v2/swaap-v2';
import { SpiritSwapV3 } from './quickswap/spiritswap-v3';
import { TraderJoeV21 } from './trader-joe-v2.1';
import { PancakeswapV3 } from './pancakeswap-v3/pancakeswap-v3';
<<<<<<< HEAD
import { SushiswapV3 } from './sushiswap-v3/sushiswap-v3';
=======
import { Algebra } from './algebra/algebra';
>>>>>>> a1a42707

const LegacyDexes = [
  CurveV2,
  StablePool,
  Smoothy,
  ZeroX,
  Bancor,
  BProtocol,
  MStable,
  Shell,
  Onebit,
  Compound,
  OneInchLp,
  DodoV1,
  DodoV2,
  QuickSwapV3,
  ThenaFusion,
  SpiritSwapV3,
  TraderJoeV2,
  TraderJoeV21,
  Jarvis,
  Lido,
  AugustusRFQOrder,
];

const Dexes = [
  CurveV1,
  CurveFork,
  Swerve,
  BalancerV1,
  BalancerV2,
  UniswapV2,
  UniswapV3,
  Algebra,
  PancakeswapV3,
  SushiswapV3,
  BiSwap,
  MDEX,
  Dfyn,
  Excalibur,
  AaveV1,
  AaveV2,
  AaveV3,
  KyberDmm,
  Weth,
  MakerPsm,
  Nerve,
  Platypus,
  GMX,
  JarvisV6,
  WooFiV2,
  ParaSwapLimitOrders,
  Solidly,
  SolidlyEthereum,
  SpiritSwapV2,
  Ramses,
  Thena,
  Chronos,
  Velodrome,
  Cone,
  SoliSnek,
  Synthetix,
  CurveV1Factory,
  SwaapV1,
  WstETH,
  Hashflow,
  MaverickV1,
  Camelot,
  SwaapV2,
];

export type LegacyDexConstructor = new (dexHelper: IDexHelper) => IDexTxBuilder<
  any,
  any
>;

interface IGetDirectFunctionName {
  getDirectFunctionName?(): string[];
}

export class DexAdapterService {
  dexToKeyMap: {
    [key: string]: LegacyDexConstructor | DexContructor<any, any, any>;
  } = {};
  directFunctionsNames: string[];
  dexInstances: {
    [key: string]: IDexTxBuilder<any, any> | IDex<any, any, any>;
  } = {};
  isLegacy: { [dexKey: string]: boolean } = {};
  // dexKeys only has keys for non legacy dexes
  dexKeys: string[] = [];
  genericRFQDexKeys: Set<string> = new Set();
  uniswapV2Alias: string | null;

  public routeOptimizers: IRouteOptimizer<UnoptimizedRate>[] = [
    balancerV1Merge,
    balancerV2Merge,
    uniswapMerge,
  ];

  constructor(
    public dexHelper: IDexHelper,
    public network: number,
    protected sellAdapters: Adapters = {},
    protected buyAdapters: Adapters = {},
  ) {
    LegacyDexes.forEach(DexAdapter => {
      DexAdapter.dexKeys.forEach(key => {
        this.dexToKeyMap[key.toLowerCase()] = DexAdapter;
        this.isLegacy[key.toLowerCase()] = true;
      });
    });

    const handleDex = (newDex: IDex<any, any, any>, key: string) => {
      const _key = key.toLowerCase();
      this.isLegacy[_key] = false;
      this.dexKeys.push(key);
      this.dexInstances[_key] = newDex;

      const sellAdaptersDex = (
        this.dexInstances[_key] as IDex<any, any, any>
      ).getAdapters(SwapSide.SELL);
      if (sellAdaptersDex)
        this.sellAdapters[_key] = sellAdaptersDex.map(({ name, index }) => ({
          adapter: this.dexHelper.config.data.adapterAddresses[name],
          index,
        }));

      const buyAdaptersDex = (
        this.dexInstances[_key] as IDex<any, any, any>
      ).getAdapters(SwapSide.BUY);
      if (buyAdaptersDex)
        this.buyAdapters[_key] = buyAdaptersDex.map(({ name, index }) => ({
          adapter: this.dexHelper.config.data.adapterAddresses[name],
          index,
        }));
    };

    Dexes.forEach(DexAdapter => {
      DexAdapter.dexKeysWithNetwork.forEach(({ key, networks }) => {
        if (networks.includes(network)) {
          const dex = new DexAdapter(network, key, dexHelper);
          handleDex(dex, key);
        }
      });
    });

    const rfqConfigs = dexHelper.config.data.rfqConfigs;
    Object.keys(dexHelper.config.data.rfqConfigs).forEach(rfqName => {
      const dex = new GenericRFQ(
        network,
        rfqName,
        dexHelper,
        rfqConfigs[rfqName],
      );
      handleDex(dex, rfqName);
      this.genericRFQDexKeys.add(rfqName.toLowerCase());
    });

    this.directFunctionsNames = [...LegacyDexes, ...Dexes]
      .flatMap(dexAdapter => {
        const _dexAdapter = dexAdapter as IGetDirectFunctionName;
        return _dexAdapter.getDirectFunctionName
          ? _dexAdapter.getDirectFunctionName()
          : [];
      })
      .filter(x => !!x)
      .map(v => v.toLowerCase());

    this.uniswapV2Alias =
      this.network in UniswapV2Alias
        ? UniswapV2Alias[this.network].toLowerCase()
        : null;
  }

  getTxBuilderDexByKey(dexKey: string): IDexTxBuilder<any, any> {
    let _dexKey = this.getDexKeySpecial(dexKey);

    if (!this.dexInstances[_dexKey]) {
      const DexAdapter = this.dexToKeyMap[_dexKey];
      if (!DexAdapter)
        throw new Error(
          `${dexKey} dex is not supported for network(${this.network})!`,
        );

      this.dexInstances[_dexKey] = new (DexAdapter as LegacyDexConstructor)(
        this.dexHelper,
      );
    }

    return this.dexInstances[_dexKey];
  }

  isDirectFunctionName(functionName: string): boolean {
    return this.directFunctionsNames.includes(functionName.toLowerCase());
  }

  getAllDexKeys() {
    return this.dexKeys;
  }

  getDexByKey(key: string): IDex<any, any, any> {
    const _key = key.toLowerCase();
    if (!(_key in this.isLegacy) || this.isLegacy[_key])
      throw new Error(`Invalid Dex Key ${key}`);

    return this.dexInstances[_key] as IDex<any, any, any>;
  }

  getAllDexAdapters(side: SwapSide = SwapSide.SELL) {
    return side === SwapSide.SELL ? this.sellAdapters : this.buyAdapters;
  }

  getDexKeySpecial(dexKey: string, isAdapters: boolean = false) {
    dexKey = dexKey.toLowerCase();
    if (this.genericRFQDexKeys.has(dexKey)) {
      return dexKey;
    }
    if (!isAdapters && /^paraswappool(.*)/i.test(dexKey)) return 'zerox';
    else if ('uniswapforkoptimized' === dexKey) {
      if (!this.uniswapV2Alias)
        throw new Error(
          `${dexKey} dex is not supported for network(${this.network})!`,
        );
      return this.uniswapV2Alias;
    }
    return dexKey;
  }

  getAdapter(dexKey: string, side: SwapSide) {
    const specialDexKey = this.getDexKeySpecial(dexKey, true);
    return side === SwapSide.SELL
      ? this.sellAdapters[specialDexKey]
      : this.buyAdapters[specialDexKey];
  }
}<|MERGE_RESOLUTION|>--- conflicted
+++ resolved
@@ -70,11 +70,6 @@
 import { SpiritSwapV3 } from './quickswap/spiritswap-v3';
 import { TraderJoeV21 } from './trader-joe-v2.1';
 import { PancakeswapV3 } from './pancakeswap-v3/pancakeswap-v3';
-<<<<<<< HEAD
-import { SushiswapV3 } from './sushiswap-v3/sushiswap-v3';
-=======
-import { Algebra } from './algebra/algebra';
->>>>>>> a1a42707
 
 const LegacyDexes = [
   CurveV2,
@@ -110,7 +105,6 @@
   UniswapV3,
   Algebra,
   PancakeswapV3,
-  SushiswapV3,
   BiSwap,
   MDEX,
   Dfyn,
