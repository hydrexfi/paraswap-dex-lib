import _ from 'lodash';
import { UnoptimizedRate } from '../types';
import { CurveV2 } from './curve-v2/curve-v2';
import { IDexTxBuilder, DexConstructor, IDex, IRouteOptimizer } from './idex';
import { JarvisV6 } from './jarvis-v6/jarvis-v6';
import { StablePool } from './stable-pool/stable-pool';
import { Weth } from './weth/weth';
import { PolygonMigrator } from './polygon-migrator/polygon-migrator';
import { UniswapV3 } from './uniswap-v3/uniswap-v3';
import { BalancerV2 } from './balancer-v2/balancer-v2';
import { balancerV2Merge } from './balancer-v2/optimizer';
import { UniswapV2 } from './uniswap-v2/uniswap-v2';
import { UniswapV2Alias } from './uniswap-v2/constants';
import { uniswapMerge } from './uniswap-v2/optimizer';
import { BiSwap } from './uniswap-v2/biswap';
import { MDEX } from './uniswap-v2/mdex';
import { Dfyn } from './uniswap-v2/dfyn';
import { Bancor } from './bancor/bancor';
import { Compound } from './compound/compound';
import { AaveV2 } from './aave-v2/aave-v2';
import { AaveV3 } from './aave-v3/aave-v3';
import { IdleDao } from './idle-dao/idle-dao';
import { DodoV1 } from './dodo-v1/dodo-v1';
import { DodoV2 } from './dodo-v2';
import { Smoothy } from './smoothy/smoothy';
import { Nerve } from './nerve/nerve';
import { IDexHelper } from '../dex-helper';
import { SwapSide } from '../constants';
import { Adapters } from '../types';
import { Lido } from './lido/lido';
import { Excalibur } from './uniswap-v2/excalibur';
import { MakerPsm } from './maker-psm/maker-psm';
import { KyberDmm } from './kyberdmm/kyberdmm';
import { GMX } from './gmx/gmx';
import { WooFiV2 } from './woo-fi-v2/woo-fi-v2';
import { ParaSwapLimitOrders } from './paraswap-limit-orders/paraswap-limit-orders';
import { AugustusRFQOrder } from './augustus-rfq';
import { Solidly } from './solidly/solidly';
import { SolidlyV3 } from './solidly-v3/solidly-v3';
import { Ramses } from './solidly/forks-override/ramses';
import { Thena } from './solidly/forks-override/thena';
import { Chronos } from './solidly/forks-override/chronos';
import { Velodrome } from './solidly/forks-override/velodrome';
import { VelodromeV2 } from './solidly/forks-override/velodromeV2';
import { Aerodrome } from './solidly/forks-override/aerodrome';
import { SpiritSwapV2 } from './solidly/forks-override/spiritSwapV2';
import { Synthetix } from './synthetix/synthetix';
import { Usdfi } from './solidly/forks-override/usdfi';
import { Equalizer } from './solidly/forks-override/equalizer';
import { Velocimeter } from './solidly/forks-override/velocimeter';
import { BalancerV1 } from './balancer-v1/balancer-v1';
import { balancerV1Merge } from './balancer-v1/optimizer';
import { CurveV1 } from './curve-v1/curve-v1';
import { CurveFork } from './curve-v1/forks/curve-forks/curve-forks';
import { Swerve } from './curve-v1/forks/swerve/swerve';
import { CurveV1Factory } from './curve-v1-factory/curve-v1-factory';
import { CurveV1StableNg } from './curve-v1-stable-ng/curve-v1-stable-ng';
import { curveV1Merge } from './curve-v1-factory/optimizer';
import { GenericRFQ } from './generic-rfq/generic-rfq';
import { WstETH } from './wsteth/wsteth';
import { ERC4626 } from './erc4626/erc4626';
import { Camelot } from './camelot/camelot';
import { Hashflow } from './hashflow/hashflow';
import { Infusion } from './infusion/infusion';
import { SolidlyEthereum } from './solidly/solidly-ethereum';
import { MaverickV1 } from './maverick-v1/maverick-v1';
import { MaverickV2 } from './maverick-v2/maverick-v2';
import { QuickSwapV3 } from './quickswap/quickswap-v3';
import { ThenaFusion } from './quickswap/thena-fusion';
import { SwaapV2 } from './swaap-v2/swaap-v2';
import { TraderJoeV21 } from './trader-joe-v2.1/trader-joe-v2.1';
import { TraderJoeV22 } from './trader-joe-v2.1/trader-joe-v2.2';
import { PancakeswapV3 } from './pancakeswap-v3/pancakeswap-v3';
import { Algebra } from './algebra/algebra';
import { AngleTransmuter } from './angle-transmuter/angle-transmuter';
import { AngleStakedStable } from './angle-staked-stable/angle-staked-stable';
import { QuickPerps } from './quick-perps/quick-perps';
import { NomiswapV2 } from './uniswap-v2/nomiswap-v2';
import { Dexalot } from './dexalot/dexalot';
import { Bebop } from './bebop/bebop';
import { Wombat } from './wombat/wombat';
import { Swell } from './swell/swell';
import { PharaohV1 } from './solidly/forks-override/pharaohV1';
import { EtherFi } from './etherfi';
import { Spark } from './spark/spark';
import { SparkPsm } from './spark/spark-psm';
import { VelodromeSlipstream } from './uniswap-v3/forks/velodrome-slipstream/velodrome-slipstream';
import { AaveV3Stata } from './aave-v3-stata/aave-v3-stata';
import { AaveV3StataV2 } from './aave-v3-stata-v2/aave-v3-stata-v2';
import { OSwap } from './oswap/oswap';
import { FluidDex } from './fluid-dex/fluid-dex';
import { ConcentratorArusd } from './concentrator-arusd/concentrator-arusd';
import { FxProtocolRusd } from './fx-protocol-rusd/fx-protocol-rusd';
import { AaveGsm } from './aave-gsm/aave-gsm';
import { LitePsm } from './lite-psm/lite-psm';
import { StkGHO } from './stkgho/stkgho';
import { BalancerV3 } from './balancer-v3/balancer-v3';
import { balancerV3Merge } from './balancer-v3/optimizer';
import { SkyConverter } from './sky-converter/sky-converter';
import { Cables } from './cables/cables';
import { Stader } from './stader/stader';
import { UsualBond } from './usual/usual-bond';
import { UsualMWrappedM } from './usual/usual-m-wrapped-m';
import { UsualMUsd0 } from './usual/usual-m-usd0';
import { MWrappedM } from './usual/m-wrapped-m';
import { WrappedMM } from './usual/wrapped-m-m';
import { UsualPP } from './usual-pp/usual-pp';
import { AlgebraIntegral } from './algebra-integral/algebra-integral';
import { Ekubo } from './ekubo/ekubo';
import { UniswapV4 } from './uniswap-v4/uniswap-v4';
import { PancakeSwapV2 } from './uniswap-v2/pancake-swap-v2';
import { uniswapV4Merge } from './uniswap-v4/optimizer';
import { RingV2 } from './uniswap-v2/ring-v2';
import { UsdcTransmuter } from './usdc-transmuter/usdc-transmuter';

const LegacyDexes = [
  CurveV2,
  StablePool,
  Smoothy,
  Bancor,
  Compound,
  DodoV1,
  DodoV2,
  QuickSwapV3,
  ThenaFusion,
  TraderJoeV21,
  TraderJoeV22,
  Lido,
  AugustusRFQOrder,
  EtherFi,
];

const Dexes = [
  Stader,
  Bebop,
  Dexalot,
  CurveV1,
  CurveFork,
  Swerve,
  BalancerV1,
  BalancerV2,
  BalancerV3,
  UniswapV2,
  UniswapV3,
  UniswapV4,
  Algebra,
<<<<<<< HEAD
  AlgebraIntegral,
=======
  PancakeSwapV2,
>>>>>>> d6979391
  PancakeswapV3,
  VelodromeSlipstream,
  BiSwap,
  MDEX,
  Dfyn,
  Excalibur,
  AaveV2,
  AaveV3,
  IdleDao,
  KyberDmm,
  Weth,
  PolygonMigrator,
  MakerPsm,
  Nerve,
  GMX,
  JarvisV6,
  WooFiV2,
  ParaSwapLimitOrders,
  Solidly,
  SolidlyEthereum,
  SpiritSwapV2,
  Ramses,
  Thena,
  Chronos,
  Velodrome,
  VelodromeV2,
  Aerodrome,
  Equalizer,
  Velocimeter,
  Usdfi,
  Synthetix,
  CurveV1Factory,
  CurveV1StableNg,
  WstETH,
  ERC4626,
  Hashflow,
  Infusion,
  MaverickV1,
  MaverickV2,
  Camelot,
  SwaapV2,
  AngleTransmuter,
  AngleStakedStable,
  QuickPerps,
  NomiswapV2,
  SolidlyV3,
  Wombat,
  Swell,
  PharaohV1,
  Spark,
  SparkPsm,
  AaveV3Stata,
  AaveV3StataV2,
  OSwap,
  ConcentratorArusd,
  FxProtocolRusd,
  AaveGsm,
  LitePsm,
  UsualBond,
  StkGHO,
  SkyConverter,
  Cables,
  FluidDex,
  UsualMWrappedM,
  MWrappedM,
  WrappedMM,
  UsualMUsd0,
  UsualPP,
  Ekubo,
  RingV2,
  UsdcTransmuter,
];

export type LegacyDexConstructor = new (dexHelper: IDexHelper) => IDexTxBuilder<
  any,
  any
>;

interface IGetDirectFunctionName {
  getDirectFunctionName?(): string[];
  getDirectFunctionNameV6?(): string[];
}

export class DexAdapterService {
  dexToKeyMap: {
    [key: string]: LegacyDexConstructor | DexConstructor<any, any, any>;
  } = {};
  directFunctionsNames: string[];
  directFunctionsNamesV6: string[];
  dexInstances: {
    [key: string]: IDexTxBuilder<any, any> | IDex<any, any, any>;
  } = {};
  isLegacy: { [dexKey: string]: boolean } = {};
  // dexKeys only has keys for non legacy dexes
  dexKeys: string[] = [];
  genericRFQDexKeys: Set<string> = new Set();
  uniswapV2Alias: string | null;

  public routeOptimizers: IRouteOptimizer<UnoptimizedRate>[] = [
    balancerV1Merge,
    balancerV2Merge,
    balancerV3Merge,
    uniswapMerge,
    curveV1Merge,
    uniswapV4Merge,
  ];

  constructor(
    public dexHelper: IDexHelper,
    public network: number,
    protected sellAdapters: Adapters = {},
    protected buyAdapters: Adapters = {},
  ) {
    LegacyDexes.forEach(DexAdapter => {
      DexAdapter.dexKeys.forEach(key => {
        this.dexToKeyMap[key.toLowerCase()] = DexAdapter;
        this.isLegacy[key.toLowerCase()] = true;
      });
    });

    const handleDex = (newDex: IDex<any, any, any>, key: string) => {
      const _key = key.toLowerCase();
      this.isLegacy[_key] = false;
      this.dexKeys.push(key);
      this.dexInstances[_key] = newDex;

      const sellAdaptersDex = (
        this.dexInstances[_key] as IDex<any, any, any>
      ).getAdapters(SwapSide.SELL);
      if (sellAdaptersDex)
        this.sellAdapters[_key] = sellAdaptersDex.map(({ name, index }) => ({
          adapter: this.dexHelper.config.data.adapterAddresses[name],
          index,
        }));

      const buyAdaptersDex = (
        this.dexInstances[_key] as IDex<any, any, any>
      ).getAdapters(SwapSide.BUY);
      if (buyAdaptersDex)
        this.buyAdapters[_key] = buyAdaptersDex.map(({ name, index }) => ({
          adapter: this.dexHelper.config.data.adapterAddresses[name],
          index,
        }));
    };

    Dexes.forEach(DexAdapter => {
      DexAdapter.dexKeysWithNetwork.forEach(({ key, networks }) => {
        if (networks.includes(network)) {
          const dex = new DexAdapter(network, key, dexHelper);
          handleDex(dex, key);
        }
      });
    });

    const rfqConfigs = dexHelper.config.data.rfqConfigs;
    Object.keys(dexHelper.config.data.rfqConfigs).forEach(rfqName => {
      const dex = new GenericRFQ(
        network,
        rfqName,
        dexHelper,
        rfqConfigs[rfqName],
      );
      handleDex(dex, rfqName);
      this.genericRFQDexKeys.add(rfqName.toLowerCase());
    });

    this.directFunctionsNames = [...LegacyDexes, ...Dexes]
      .flatMap(dexAdapter => {
        const _dexAdapter = dexAdapter as IGetDirectFunctionName;
        return _dexAdapter.getDirectFunctionName
          ? _dexAdapter.getDirectFunctionName()
          : [];
      })
      .filter(x => !!x)
      .map(v => v.toLowerCase());

    // include GenericRFQ, because it has direct method for v6
    this.directFunctionsNamesV6 = [...LegacyDexes, ...Dexes, GenericRFQ]
      .flatMap(dexAdapter => {
        const _dexAdapter = dexAdapter as IGetDirectFunctionName;
        return _dexAdapter.getDirectFunctionNameV6
          ? _dexAdapter.getDirectFunctionNameV6()
          : [];
      })
      .filter(x => !!x)
      .map(v => v.toLowerCase());

    this.uniswapV2Alias =
      this.network in UniswapV2Alias
        ? UniswapV2Alias[this.network].toLowerCase()
        : null;
  }

  getTxBuilderDexByKey(dexKey: string): IDexTxBuilder<any, any> {
    let _dexKey = this.getDexKeySpecial(dexKey);

    if (!this.dexInstances[_dexKey]) {
      const DexAdapter = this.dexToKeyMap[_dexKey];
      if (!DexAdapter)
        throw new Error(
          `${dexKey} dex is not supported for network(${this.network})!`,
        );

      this.dexInstances[_dexKey] = new (DexAdapter as LegacyDexConstructor)(
        this.dexHelper,
      );
    }

    return this.dexInstances[_dexKey];
  }

  isDirectFunctionName(functionName: string): boolean {
    return this.directFunctionsNames.includes(functionName.toLowerCase());
  }

  isDirectFunctionNameV6(functionName: string): boolean {
    return this.directFunctionsNamesV6.includes(functionName.toLowerCase());
  }

  getAllDexKeys() {
    return _.uniq(this.dexKeys);
  }

  getDexByKey(key: string): IDex<any, any, any> {
    const _key = key.toLowerCase();
    if (!(_key in this.isLegacy) || this.isLegacy[_key])
      throw new Error(`Invalid Dex Key ${key}`);

    return this.dexInstances[_key] as IDex<any, any, any>;
  }

  getAllDexAdapters(side: SwapSide = SwapSide.SELL) {
    return side === SwapSide.SELL ? this.sellAdapters : this.buyAdapters;
  }

  getDexKeySpecial(dexKey: string, isAdapters: boolean = false) {
    dexKey = dexKey.toLowerCase();
    if (this.genericRFQDexKeys.has(dexKey)) {
      return dexKey;
    }
    if ('uniswapforkoptimized' === dexKey) {
      if (!this.uniswapV2Alias)
        throw new Error(
          `${dexKey} dex is not supported for network(${this.network})!`,
        );
      return this.uniswapV2Alias;
    }
    return dexKey;
  }

  getAdapter(dexKey: string, side: SwapSide) {
    const specialDexKey = this.getDexKeySpecial(dexKey, true);
    return side === SwapSide.SELL
      ? this.sellAdapters[specialDexKey]
      : this.buyAdapters[specialDexKey];
  }

  doesPreProcessingRequireSequentiality(dexKey: string): boolean {
    try {
      const dex = this.getDexByKey(dexKey);
      return !!dex.needsSequentialPreprocessing;
    } catch (e) {
      return false;
    }
  }
}<|MERGE_RESOLUTION|>--- conflicted
+++ resolved
@@ -144,11 +144,8 @@
   UniswapV3,
   UniswapV4,
   Algebra,
-<<<<<<< HEAD
   AlgebraIntegral,
-=======
   PancakeSwapV2,
->>>>>>> d6979391
   PancakeswapV3,
   VelodromeSlipstream,
   BiSwap,
