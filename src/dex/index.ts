--- conflicted
+++ resolved
@@ -79,11 +79,8 @@
 import { TraderJoeV21 } from './trader-joe-v2.1';
 import { PancakeswapV3 } from './pancakeswap-v3/pancakeswap-v3';
 import { Algebra } from './algebra/algebra';
-<<<<<<< HEAD
 import { AngleTransmuter } from './angle-transmuter/angle-transmuter';
-=======
 import { AngleStakedStable } from './angle-staked-stable/angle-staked-stable';
->>>>>>> ef3c2ae6
 import { QuickPerps } from './quick-perps/quick-perps';
 import { NomiswapV2 } from './uniswap-v2/nomiswap-v2';
 import { Dexalot } from './dexalot/dexalot';
@@ -171,11 +168,8 @@
   MaverickV1,
   Camelot,
   SwaapV2,
-<<<<<<< HEAD
   AngleTransmuter,
-=======
   AngleStakedStable,
->>>>>>> ef3c2ae6
   QuickPerps,
   NomiswapV2,
   SolidlyV3,
