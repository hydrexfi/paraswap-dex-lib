import _ from 'lodash';
import { UnoptimizedRate } from '../types';
import { CurveV2 } from './curve-v2/curve-v2';
import { IDexTxBuilder, DexConstructor, IDex, IRouteOptimizer } from './idex';
import { Jarvis } from './jarvis';
import { JarvisV6 } from './jarvis-v6/jarvis-v6';
import { StablePool } from './stable-pool/stable-pool';
import { Weth } from './weth/weth';
import { PolygonMigrator } from './polygon-migrator/polygon-migrator';
import { ZeroX } from './zerox';
import { UniswapV3 } from './uniswap-v3/uniswap-v3';
import { BalancerV2 } from './balancer-v2/balancer-v2';
import { balancerV2Merge } from './balancer-v2/optimizer';
import { UniswapV2 } from './uniswap-v2/uniswap-v2';
import { UniswapV2Alias } from './uniswap-v2/constants';
import { uniswapMerge } from './uniswap-v2/optimizer';
import { BiSwap } from './uniswap-v2/biswap';
import { MDEX } from './uniswap-v2/mdex';
import { Dfyn } from './uniswap-v2/dfyn';
import { Bancor } from './bancor/bancor';
import { BProtocol } from './bProtocol/bProtocol';
import { MStable } from './mStable';
import { Shell } from './shell';
import { Onebit } from './onebit/onebit';
import { Compound } from './compound/compound';
import { AaveV2 } from './aave-v2/aave-v2';
import { AaveV3 } from './aave-v3/aave-v3';
import { IdleDao } from './idle-dao/idle-dao';
import { OneInchLp } from './OneInchLp';
import { DodoV1 } from './dodo-v1/dodo-v1';
import { DodoV2 } from './dodo-v2';
import { Smoothy } from './smoothy/smoothy';
import { Nerve } from './nerve/nerve';
import { IDexHelper } from '../dex-helper';
import { SwapSide } from '../constants';
import { Adapters } from '../types';
import { Lido } from './lido/lido';
import { Excalibur } from './uniswap-v2/excalibur';
import { MakerPsm } from './maker-psm/maker-psm';
import { KyberDmm } from './kyberdmm/kyberdmm';
import { GMX } from './gmx/gmx';
import { WooFiV2 } from './woo-fi-v2/woo-fi-v2';
import { ParaSwapLimitOrders } from './paraswap-limit-orders/paraswap-limit-orders';
import { AugustusRFQOrder } from './augustus-rfq';
import { Solidly } from './solidly/solidly';
import { SolidlyV3 } from './solidly-v3/solidly-v3';
import { Ramses } from './solidly/forks-override/ramses';
import { Thena } from './solidly/forks-override/thena';
import { Chronos } from './solidly/forks-override/chronos';
import { Velodrome } from './solidly/forks-override/velodrome';
import { VelodromeV2 } from './solidly/forks-override/velodromeV2';
import { Aerodrome } from './solidly/forks-override/aerodrome';
import { SpiritSwapV2 } from './solidly/forks-override/spiritSwapV2';
import { Synthetix } from './synthetix/synthetix';
import { Usdfi } from './solidly/forks-override/usdfi';
import { Equalizer } from './solidly/forks-override/equalizer';
import { Velocimeter } from './solidly/forks-override/velocimeter';
import { BalancerV1 } from './balancer-v1/balancer-v1';
import { balancerV1Merge } from './balancer-v1/optimizer';
import { CurveV1 } from './curve-v1/curve-v1';
import { CurveFork } from './curve-v1/forks/curve-forks/curve-forks';
import { Swerve } from './curve-v1/forks/swerve/swerve';
import { CurveV1Factory } from './curve-v1-factory/curve-v1-factory';
import { CurveV1StableNg } from './curve-v1-stable-ng/curve-v1-stable-ng';
import { GenericRFQ } from './generic-rfq/generic-rfq';
import { WstETH } from './wsteth/wsteth';
import { Camelot } from './camelot/camelot';
import { Hashflow } from './hashflow/hashflow';
import { SolidlyEthereum } from './solidly/solidly-ethereum';
import { MaverickV1 } from './maverick-v1/maverick-v1';
import { MaverickV2 } from './maverick-v2/maverick-v2';
import { QuickSwapV3 } from './quickswap/quickswap-v3';
import { ThenaFusion } from './quickswap/thena-fusion';
import { TraderJoeV2 } from './trader-joe-v2';
import { SwaapV2 } from './swaap-v2/swaap-v2';
import { TraderJoeV21 } from './trader-joe-v2.1/trader-joe-v2.1';
import { PancakeswapV3 } from './pancakeswap-v3/pancakeswap-v3';
import { Algebra } from './algebra/algebra';
import { AngleTransmuter } from './angle-transmuter/angle-transmuter';
import { AngleStakedStable } from './angle-staked-stable/angle-staked-stable';
import { QuickPerps } from './quick-perps/quick-perps';
import { NomiswapV2 } from './uniswap-v2/nomiswap-v2';
import { Dexalot } from './dexalot/dexalot';
import { Wombat } from './wombat/wombat';
<<<<<<< HEAD
import { Swell } from './swell/swell';
import { PharaohV1 } from './solidly/forks-override/pharaohV1';
import { EtherFi } from './etherfi';
import { Spark } from './spark/spark';
import { VelodromeSlipstream } from './uniswap-v3/forks/velodrome-slipstream/velodrome-slipstream';
import { AaveV3Stata } from './aave-v3-stata/aave-v3-stata';
=======
import { OSwap } from './oswap/oswap';
>>>>>>> 48729e62

const LegacyDexes = [
  CurveV2,
  StablePool,
  Smoothy,
  ZeroX,
  Bancor,
  BProtocol,
  MStable,
  Shell,
  Onebit,
  Compound,
  OneInchLp,
  DodoV1,
  DodoV2,
  QuickSwapV3,
  ThenaFusion,
  TraderJoeV2,
  TraderJoeV21,
  Jarvis,
  Lido,
  AugustusRFQOrder,
  EtherFi,
];

const Dexes = [
  Dexalot,
  CurveV1,
  CurveFork,
  Swerve,
  BalancerV1,
  BalancerV2,
  UniswapV2,
  UniswapV3,
  Algebra,
  PancakeswapV3,
  VelodromeSlipstream,
  BiSwap,
  MDEX,
  Dfyn,
  Excalibur,
  AaveV2,
  AaveV3,
  IdleDao,
  KyberDmm,
  Weth,
  PolygonMigrator,
  MakerPsm,
  Nerve,
  GMX,
  JarvisV6,
  WooFiV2,
  ParaSwapLimitOrders,
  Solidly,
  SolidlyEthereum,
  SpiritSwapV2,
  Ramses,
  Thena,
  Chronos,
  Velodrome,
  VelodromeV2,
  Aerodrome,
  Equalizer,
  Velocimeter,
  Usdfi,
  Synthetix,
  CurveV1Factory,
  CurveV1StableNg,
  WstETH,
  Hashflow,
  MaverickV1,
  MaverickV2,
  Camelot,
  SwaapV2,
  AngleTransmuter,
  AngleStakedStable,
  QuickPerps,
  NomiswapV2,
  SolidlyV3,
  Wombat,
<<<<<<< HEAD
  Swell,
  PharaohV1,
  Spark,
  AaveV3Stata,
=======
  OSwap,
>>>>>>> 48729e62
];

export type LegacyDexConstructor = new (dexHelper: IDexHelper) => IDexTxBuilder<
  any,
  any
>;

interface IGetDirectFunctionName {
  getDirectFunctionName?(): string[];
  getDirectFunctionNameV6?(): string[];
}

export class DexAdapterService {
  dexToKeyMap: {
    [key: string]: LegacyDexConstructor | DexConstructor<any, any, any>;
  } = {};
  directFunctionsNames: string[];
  directFunctionsNamesV6: string[];
  dexInstances: {
    [key: string]: IDexTxBuilder<any, any> | IDex<any, any, any>;
  } = {};
  isLegacy: { [dexKey: string]: boolean } = {};
  // dexKeys only has keys for non legacy dexes
  dexKeys: string[] = [];
  genericRFQDexKeys: Set<string> = new Set();
  uniswapV2Alias: string | null;

  public routeOptimizers: IRouteOptimizer<UnoptimizedRate>[] = [
    balancerV1Merge,
    balancerV2Merge,
    uniswapMerge,
  ];

  constructor(
    public dexHelper: IDexHelper,
    public network: number,
    protected sellAdapters: Adapters = {},
    protected buyAdapters: Adapters = {},
  ) {
    LegacyDexes.forEach(DexAdapter => {
      DexAdapter.dexKeys.forEach(key => {
        this.dexToKeyMap[key.toLowerCase()] = DexAdapter;
        this.isLegacy[key.toLowerCase()] = true;
      });
    });

    const handleDex = (newDex: IDex<any, any, any>, key: string) => {
      const _key = key.toLowerCase();
      this.isLegacy[_key] = false;
      this.dexKeys.push(key);
      this.dexInstances[_key] = newDex;

      const sellAdaptersDex = (
        this.dexInstances[_key] as IDex<any, any, any>
      ).getAdapters(SwapSide.SELL);
      if (sellAdaptersDex)
        this.sellAdapters[_key] = sellAdaptersDex.map(({ name, index }) => ({
          adapter: this.dexHelper.config.data.adapterAddresses[name],
          index,
        }));

      const buyAdaptersDex = (
        this.dexInstances[_key] as IDex<any, any, any>
      ).getAdapters(SwapSide.BUY);
      if (buyAdaptersDex)
        this.buyAdapters[_key] = buyAdaptersDex.map(({ name, index }) => ({
          adapter: this.dexHelper.config.data.adapterAddresses[name],
          index,
        }));
    };

    Dexes.forEach(DexAdapter => {
      DexAdapter.dexKeysWithNetwork.forEach(({ key, networks }) => {
        if (networks.includes(network)) {
          const dex = new DexAdapter(network, key, dexHelper);
          handleDex(dex, key);
        }
      });
    });

    const rfqConfigs = dexHelper.config.data.rfqConfigs;
    Object.keys(dexHelper.config.data.rfqConfigs).forEach(rfqName => {
      const dex = new GenericRFQ(
        network,
        rfqName,
        dexHelper,
        rfqConfigs[rfqName],
      );
      handleDex(dex, rfqName);
      this.genericRFQDexKeys.add(rfqName.toLowerCase());
    });

    this.directFunctionsNames = [...LegacyDexes, ...Dexes]
      .flatMap(dexAdapter => {
        const _dexAdapter = dexAdapter as IGetDirectFunctionName;
        return _dexAdapter.getDirectFunctionName
          ? _dexAdapter.getDirectFunctionName()
          : [];
      })
      .filter(x => !!x)
      .map(v => v.toLowerCase());

    // include GenericRFQ, because it has direct method for v6
    this.directFunctionsNamesV6 = [...LegacyDexes, ...Dexes, GenericRFQ]
      .flatMap(dexAdapter => {
        const _dexAdapter = dexAdapter as IGetDirectFunctionName;
        return _dexAdapter.getDirectFunctionNameV6
          ? _dexAdapter.getDirectFunctionNameV6()
          : [];
      })
      .filter(x => !!x)
      .map(v => v.toLowerCase());

    this.uniswapV2Alias =
      this.network in UniswapV2Alias
        ? UniswapV2Alias[this.network].toLowerCase()
        : null;
  }

  getTxBuilderDexByKey(dexKey: string): IDexTxBuilder<any, any> {
    let _dexKey = this.getDexKeySpecial(dexKey);

    if (!this.dexInstances[_dexKey]) {
      const DexAdapter = this.dexToKeyMap[_dexKey];
      if (!DexAdapter)
        throw new Error(
          `${dexKey} dex is not supported for network(${this.network})!`,
        );

      this.dexInstances[_dexKey] = new (DexAdapter as LegacyDexConstructor)(
        this.dexHelper,
      );
    }

    return this.dexInstances[_dexKey];
  }

  isDirectFunctionName(functionName: string): boolean {
    return this.directFunctionsNames.includes(functionName.toLowerCase());
  }

  isDirectFunctionNameV6(functionName: string): boolean {
    return this.directFunctionsNamesV6.includes(functionName.toLowerCase());
  }

  getAllDexKeys() {
    return _.uniq(this.dexKeys);
  }

  getDexByKey(key: string): IDex<any, any, any> {
    const _key = key.toLowerCase();
    if (!(_key in this.isLegacy) || this.isLegacy[_key])
      throw new Error(`Invalid Dex Key ${key}`);

    return this.dexInstances[_key] as IDex<any, any, any>;
  }

  getAllDexAdapters(side: SwapSide = SwapSide.SELL) {
    return side === SwapSide.SELL ? this.sellAdapters : this.buyAdapters;
  }

  getDexKeySpecial(dexKey: string, isAdapters: boolean = false) {
    dexKey = dexKey.toLowerCase();
    if (this.genericRFQDexKeys.has(dexKey)) {
      return dexKey;
    }
    if (!isAdapters && /^paraswappool(.*)/i.test(dexKey)) return 'zerox';
    else if ('uniswapforkoptimized' === dexKey) {
      if (!this.uniswapV2Alias)
        throw new Error(
          `${dexKey} dex is not supported for network(${this.network})!`,
        );
      return this.uniswapV2Alias;
    }
    return dexKey;
  }

  getAdapter(dexKey: string, side: SwapSide) {
    const specialDexKey = this.getDexKeySpecial(dexKey, true);
    return side === SwapSide.SELL
      ? this.sellAdapters[specialDexKey]
      : this.buyAdapters[specialDexKey];
  }

  doesPreProcessingRequireSequentiality(dexKey: string): boolean {
    try {
      const dex = this.getDexByKey(dexKey);
      return !!dex.needsSequentialPreprocessing;
    } catch (e) {
      return false;
    }
  }
}<|MERGE_RESOLUTION|>--- conflicted
+++ resolved
@@ -82,16 +82,13 @@
 import { NomiswapV2 } from './uniswap-v2/nomiswap-v2';
 import { Dexalot } from './dexalot/dexalot';
 import { Wombat } from './wombat/wombat';
-<<<<<<< HEAD
 import { Swell } from './swell/swell';
 import { PharaohV1 } from './solidly/forks-override/pharaohV1';
 import { EtherFi } from './etherfi';
 import { Spark } from './spark/spark';
 import { VelodromeSlipstream } from './uniswap-v3/forks/velodrome-slipstream/velodrome-slipstream';
 import { AaveV3Stata } from './aave-v3-stata/aave-v3-stata';
-=======
 import { OSwap } from './oswap/oswap';
->>>>>>> 48729e62
 
 const LegacyDexes = [
   CurveV2,
@@ -172,14 +169,11 @@
   NomiswapV2,
   SolidlyV3,
   Wombat,
-<<<<<<< HEAD
   Swell,
   PharaohV1,
   Spark,
   AaveV3Stata,
-=======
   OSwap,
->>>>>>> 48729e62
 ];
 
 export type LegacyDexConstructor = new (dexHelper: IDexHelper) => IDexTxBuilder<
