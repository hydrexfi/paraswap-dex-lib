--- conflicted
+++ resolved
@@ -93,13 +93,10 @@
 import { LitePsm } from './lite-psm/lite-psm';
 import { UsualBond } from './usual-bond/usual-bond';
 import { StkGHO } from './stkgho/stkgho';
-<<<<<<< HEAD
 import { BalancerV3 } from './balancer-v3/balancer-v3';
 import { balancerV3Merge } from './balancer-v3/optimizer';
-=======
 import { SkyConverter } from './sky-converter/sky-converter';
 import { Stader } from './stader/stader';
->>>>>>> c0646028
 
 const LegacyDexes = [
   CurveV2,
