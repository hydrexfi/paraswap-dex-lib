import _ from 'lodash';
import { UnoptimizedRate } from '../types';
import { CurveV2 } from './curve-v2/curve-v2';
import { IDexTxBuilder, DexConstructor, IDex, IRouteOptimizer } from './idex';
import { Jarvis } from './jarvis';
import { JarvisV6 } from './jarvis-v6/jarvis-v6';
import { StablePool } from './stable-pool/stable-pool';
import { Weth } from './weth/weth';
import { PolygonMigrator } from './polygon-migrator/polygon-migrator';
import { ZeroX } from './zerox';
import { UniswapV3 } from './uniswap-v3/uniswap-v3';
import { BalancerV2 } from './balancer-v2/balancer-v2';
import { balancerV2Merge } from './balancer-v2/optimizer';
import { UniswapV2 } from './uniswap-v2/uniswap-v2';
import { UniswapV2Alias } from './uniswap-v2/constants';
import { uniswapMerge } from './uniswap-v2/optimizer';
import { BiSwap } from './uniswap-v2/biswap';
import { MDEX } from './uniswap-v2/mdex';
import { Dfyn } from './uniswap-v2/dfyn';
import { Bancor } from './bancor/bancor';
import { BProtocol } from './bProtocol/bProtocol';
import { MStable } from './mStable';
import { Shell } from './shell';
import { Onebit } from './onebit/onebit';
import { Compound } from './compound/compound';
import { AaveV2 } from './aave-v2/aave-v2';
import { AaveV3 } from './aave-v3/aave-v3';
import { IdleDao } from './idle-dao/idle-dao';
import { OneInchLp } from './OneInchLp';
import { DodoV1 } from './dodo-v1/dodo-v1';
import { DodoV2 } from './dodo-v2';
import { Smoothy } from './smoothy/smoothy';
import { Nerve } from './nerve/nerve';
import { IDexHelper } from '../dex-helper';
import { SwapSide } from '../constants';
import { Adapters } from '../types';
import { Lido } from './lido/lido';
import { Excalibur } from './uniswap-v2/excalibur';
import { MakerPsm } from './maker-psm/maker-psm';
import { KyberDmm } from './kyberdmm/kyberdmm';
import { GMX } from './gmx/gmx';
import { WooFiV2 } from './woo-fi-v2/woo-fi-v2';
import { ParaSwapLimitOrders } from './paraswap-limit-orders/paraswap-limit-orders';
import { AugustusRFQOrder } from './augustus-rfq';
import { Solidly } from './solidly/solidly';
import { SolidlyV3 } from './solidly-v3/solidly-v3';
import { Ramses } from './solidly/forks-override/ramses';
import { Thena } from './solidly/forks-override/thena';
import { Chronos } from './solidly/forks-override/chronos';
import { Velodrome } from './solidly/forks-override/velodrome';
import { VelodromeV2 } from './solidly/forks-override/velodromeV2';
import { Aerodrome } from './solidly/forks-override/aerodrome';
import { SpiritSwapV2 } from './solidly/forks-override/spiritSwapV2';
import { Synthetix } from './synthetix/synthetix';
import { Usdfi } from './solidly/forks-override/usdfi';
import { Equalizer } from './solidly/forks-override/equalizer';
import { Velocimeter } from './solidly/forks-override/velocimeter';
import { BalancerV1 } from './balancer-v1/balancer-v1';
import { balancerV1Merge } from './balancer-v1/optimizer';
import { CurveV1 } from './curve-v1/curve-v1';
import { CurveFork } from './curve-v1/forks/curve-forks/curve-forks';
import { Swerve } from './curve-v1/forks/swerve/swerve';
import { CurveV1Factory } from './curve-v1-factory/curve-v1-factory';
import { CurveV1StableNg } from './curve-v1-stable-ng/curve-v1-stable-ng';
import { GenericRFQ } from './generic-rfq/generic-rfq';
import { WstETH } from './wsteth/wsteth';
import { Camelot } from './camelot/camelot';
import { Hashflow } from './hashflow/hashflow';
import { SolidlyEthereum } from './solidly/solidly-ethereum';
import { MaverickV1 } from './maverick-v1/maverick-v1';
import { MaverickV2 } from './maverick-v2/maverick-v2';
import { QuickSwapV3 } from './quickswap/quickswap-v3';
import { ThenaFusion } from './quickswap/thena-fusion';
import { TraderJoeV2 } from './trader-joe-v2';
import { SwaapV2 } from './swaap-v2/swaap-v2';
import { TraderJoeV21 } from './trader-joe-v2.1/trader-joe-v2.1';
import { PancakeswapV3 } from './pancakeswap-v3/pancakeswap-v3';
import { Algebra } from './algebra/algebra';
import { AngleTransmuter } from './angle-transmuter/angle-transmuter';
import { AngleStakedStable } from './angle-staked-stable/angle-staked-stable';
import { QuickPerps } from './quick-perps/quick-perps';
import { NomiswapV2 } from './uniswap-v2/nomiswap-v2';
import { Dexalot } from './dexalot/dexalot';
import { Wombat } from './wombat/wombat';
import { Swell } from './swell/swell';
import { PharaohV1 } from './solidly/forks-override/pharaohV1';
import { EtherFi } from './etherfi';
import { Spark } from './spark/spark';
import { VelodromeSlipstream } from './uniswap-v3/forks/velodrome-slipstream/velodrome-slipstream';
<<<<<<< HEAD
import { AaveV3Stata } from './aave-v3-stata/aave-v3-stata';
=======
import { ConcentratorArusd } from './concentrator-arusd/concentrator-arusd';
>>>>>>> 5dde5f43

const LegacyDexes = [
  CurveV2,
  StablePool,
  Smoothy,
  ZeroX,
  Bancor,
  BProtocol,
  MStable,
  Shell,
  Onebit,
  Compound,
  OneInchLp,
  DodoV1,
  DodoV2,
  QuickSwapV3,
  ThenaFusion,
  TraderJoeV2,
  TraderJoeV21,
  Jarvis,
  Lido,
  AugustusRFQOrder,
  EtherFi,
];

const Dexes = [
  Dexalot,
  CurveV1,
  CurveFork,
  Swerve,
  BalancerV1,
  BalancerV2,
  UniswapV2,
  UniswapV3,
  Algebra,
  PancakeswapV3,
  VelodromeSlipstream,
  BiSwap,
  MDEX,
  Dfyn,
  Excalibur,
  AaveV2,
  AaveV3,
  IdleDao,
  KyberDmm,
  Weth,
  PolygonMigrator,
  MakerPsm,
  Nerve,
  GMX,
  JarvisV6,
  WooFiV2,
  ParaSwapLimitOrders,
  Solidly,
  SolidlyEthereum,
  SpiritSwapV2,
  Ramses,
  Thena,
  Chronos,
  Velodrome,
  VelodromeV2,
  Aerodrome,
  Equalizer,
  Velocimeter,
  Usdfi,
  Synthetix,
  CurveV1Factory,
  CurveV1StableNg,
  WstETH,
  Hashflow,
  MaverickV1,
  MaverickV2,
  Camelot,
  SwaapV2,
  AngleTransmuter,
  AngleStakedStable,
  QuickPerps,
  NomiswapV2,
  SolidlyV3,
  Wombat,
  Swell,
  PharaohV1,
  Spark,
<<<<<<< HEAD
  AaveV3Stata,
=======
  ConcentratorArusd,
>>>>>>> 5dde5f43
];

export type LegacyDexConstructor = new (dexHelper: IDexHelper) => IDexTxBuilder<
  any,
  any
>;

interface IGetDirectFunctionName {
  getDirectFunctionName?(): string[];
  getDirectFunctionNameV6?(): string[];
}

export class DexAdapterService {
  dexToKeyMap: {
    [key: string]: LegacyDexConstructor | DexConstructor<any, any, any>;
  } = {};
  directFunctionsNames: string[];
  directFunctionsNamesV6: string[];
  dexInstances: {
    [key: string]: IDexTxBuilder<any, any> | IDex<any, any, any>;
  } = {};
  isLegacy: { [dexKey: string]: boolean } = {};
  // dexKeys only has keys for non legacy dexes
  dexKeys: string[] = [];
  genericRFQDexKeys: Set<string> = new Set();
  uniswapV2Alias: string | null;

  public routeOptimizers: IRouteOptimizer<UnoptimizedRate>[] = [
    balancerV1Merge,
    balancerV2Merge,
    uniswapMerge,
  ];

  constructor(
    public dexHelper: IDexHelper,
    public network: number,
    protected sellAdapters: Adapters = {},
    protected buyAdapters: Adapters = {},
  ) {
    LegacyDexes.forEach(DexAdapter => {
      DexAdapter.dexKeys.forEach(key => {
        this.dexToKeyMap[key.toLowerCase()] = DexAdapter;
        this.isLegacy[key.toLowerCase()] = true;
      });
    });

    const handleDex = (newDex: IDex<any, any, any>, key: string) => {
      const _key = key.toLowerCase();
      this.isLegacy[_key] = false;
      this.dexKeys.push(key);
      this.dexInstances[_key] = newDex;

      const sellAdaptersDex = (
        this.dexInstances[_key] as IDex<any, any, any>
      ).getAdapters(SwapSide.SELL);
      if (sellAdaptersDex)
        this.sellAdapters[_key] = sellAdaptersDex.map(({ name, index }) => ({
          adapter: this.dexHelper.config.data.adapterAddresses[name],
          index,
        }));

      const buyAdaptersDex = (
        this.dexInstances[_key] as IDex<any, any, any>
      ).getAdapters(SwapSide.BUY);
      if (buyAdaptersDex)
        this.buyAdapters[_key] = buyAdaptersDex.map(({ name, index }) => ({
          adapter: this.dexHelper.config.data.adapterAddresses[name],
          index,
        }));
    };

    Dexes.forEach(DexAdapter => {
      DexAdapter.dexKeysWithNetwork.forEach(({ key, networks }) => {
        if (networks.includes(network)) {
          const dex = new DexAdapter(network, key, dexHelper);
          handleDex(dex, key);
        }
      });
    });

    const rfqConfigs = dexHelper.config.data.rfqConfigs;
    Object.keys(dexHelper.config.data.rfqConfigs).forEach(rfqName => {
      const dex = new GenericRFQ(
        network,
        rfqName,
        dexHelper,
        rfqConfigs[rfqName],
      );
      handleDex(dex, rfqName);
      this.genericRFQDexKeys.add(rfqName.toLowerCase());
    });

    this.directFunctionsNames = [...LegacyDexes, ...Dexes]
      .flatMap(dexAdapter => {
        const _dexAdapter = dexAdapter as IGetDirectFunctionName;
        return _dexAdapter.getDirectFunctionName
          ? _dexAdapter.getDirectFunctionName()
          : [];
      })
      .filter(x => !!x)
      .map(v => v.toLowerCase());

    // include GenericRFQ, because it has direct method for v6
    this.directFunctionsNamesV6 = [...LegacyDexes, ...Dexes, GenericRFQ]
      .flatMap(dexAdapter => {
        const _dexAdapter = dexAdapter as IGetDirectFunctionName;
        return _dexAdapter.getDirectFunctionNameV6
          ? _dexAdapter.getDirectFunctionNameV6()
          : [];
      })
      .filter(x => !!x)
      .map(v => v.toLowerCase());

    this.uniswapV2Alias =
      this.network in UniswapV2Alias
        ? UniswapV2Alias[this.network].toLowerCase()
        : null;
  }

  getTxBuilderDexByKey(dexKey: string): IDexTxBuilder<any, any> {
    let _dexKey = this.getDexKeySpecial(dexKey);

    if (!this.dexInstances[_dexKey]) {
      const DexAdapter = this.dexToKeyMap[_dexKey];
      if (!DexAdapter)
        throw new Error(
          `${dexKey} dex is not supported for network(${this.network})!`,
        );

      this.dexInstances[_dexKey] = new (DexAdapter as LegacyDexConstructor)(
        this.dexHelper,
      );
    }

    return this.dexInstances[_dexKey];
  }

  isDirectFunctionName(functionName: string): boolean {
    return this.directFunctionsNames.includes(functionName.toLowerCase());
  }

  isDirectFunctionNameV6(functionName: string): boolean {
    return this.directFunctionsNamesV6.includes(functionName.toLowerCase());
  }

  getAllDexKeys() {
    return _.uniq(this.dexKeys);
  }

  getDexByKey(key: string): IDex<any, any, any> {
    const _key = key.toLowerCase();
    if (!(_key in this.isLegacy) || this.isLegacy[_key])
      throw new Error(`Invalid Dex Key ${key}`);

    return this.dexInstances[_key] as IDex<any, any, any>;
  }

  getAllDexAdapters(side: SwapSide = SwapSide.SELL) {
    return side === SwapSide.SELL ? this.sellAdapters : this.buyAdapters;
  }

  getDexKeySpecial(dexKey: string, isAdapters: boolean = false) {
    dexKey = dexKey.toLowerCase();
    if (this.genericRFQDexKeys.has(dexKey)) {
      return dexKey;
    }
    if (!isAdapters && /^paraswappool(.*)/i.test(dexKey)) return 'zerox';
    else if ('uniswapforkoptimized' === dexKey) {
      if (!this.uniswapV2Alias)
        throw new Error(
          `${dexKey} dex is not supported for network(${this.network})!`,
        );
      return this.uniswapV2Alias;
    }
    return dexKey;
  }

  getAdapter(dexKey: string, side: SwapSide) {
    const specialDexKey = this.getDexKeySpecial(dexKey, true);
    return side === SwapSide.SELL
      ? this.sellAdapters[specialDexKey]
      : this.buyAdapters[specialDexKey];
  }

  doesPreProcessingRequireSequentiality(dexKey: string): boolean {
    try {
      const dex = this.getDexByKey(dexKey);
      return !!dex.needsSequentialPreprocessing;
    } catch (e) {
      return false;
    }
  }
}<|MERGE_RESOLUTION|>--- conflicted
+++ resolved
@@ -87,11 +87,8 @@
 import { EtherFi } from './etherfi';
 import { Spark } from './spark/spark';
 import { VelodromeSlipstream } from './uniswap-v3/forks/velodrome-slipstream/velodrome-slipstream';
-<<<<<<< HEAD
 import { AaveV3Stata } from './aave-v3-stata/aave-v3-stata';
-=======
 import { ConcentratorArusd } from './concentrator-arusd/concentrator-arusd';
->>>>>>> 5dde5f43
 
 const LegacyDexes = [
   CurveV2,
@@ -175,11 +172,8 @@
   Swell,
   PharaohV1,
   Spark,
-<<<<<<< HEAD
   AaveV3Stata,
-=======
   ConcentratorArusd,
->>>>>>> 5dde5f43
 ];
 
 export type LegacyDexConstructor = new (dexHelper: IDexHelper) => IDexTxBuilder<
