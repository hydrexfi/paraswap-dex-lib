import _ from 'lodash';
import { UnoptimizedRate } from '../types';
import { CurveV2 } from './curve-v2/curve-v2';
import { IDexTxBuilder, DexConstructor, IDex, IRouteOptimizer } from './idex';
import { JarvisV6 } from './jarvis-v6/jarvis-v6';
import { StablePool } from './stable-pool/stable-pool';
import { Weth } from './weth/weth';
import { PolygonMigrator } from './polygon-migrator/polygon-migrator';
import { UniswapV3 } from './uniswap-v3/uniswap-v3';
import { BalancerV2 } from './balancer-v2/balancer-v2';
import { balancerV2Merge } from './balancer-v2/optimizer';
import { UniswapV2 } from './uniswap-v2/uniswap-v2';
import { UniswapV2Alias } from './uniswap-v2/constants';
import { uniswapMerge } from './uniswap-v2/optimizer';
import { BiSwap } from './uniswap-v2/biswap';
import { MDEX } from './uniswap-v2/mdex';
import { Dfyn } from './uniswap-v2/dfyn';
import { Bancor } from './bancor/bancor';
import { Compound } from './compound/compound';
import { AaveV2 } from './aave-v2/aave-v2';
import { AaveV3 } from './aave-v3/aave-v3';
import { IdleDao } from './idle-dao/idle-dao';
import { DodoV1 } from './dodo-v1/dodo-v1';
import { DodoV2 } from './dodo-v2';
import { Smoothy } from './smoothy/smoothy';
import { Nerve } from './nerve/nerve';
import { IDexHelper } from '../dex-helper';
import { SwapSide } from '../constants';
import { Adapters } from '../types';
import { Lido } from './lido/lido';
import { MakerPsm } from './maker-psm/maker-psm';
import { KyberDmm } from './kyberdmm/kyberdmm';
import { GMX } from './gmx/gmx';
import { WooFiV2 } from './woo-fi-v2/woo-fi-v2';
import { ParaSwapLimitOrders } from './paraswap-limit-orders/paraswap-limit-orders';
import { AugustusRFQOrder } from './augustus-rfq';
import { Solidly } from './solidly/solidly';
import { SolidlyV3 } from './solidly-v3/solidly-v3';
import { Ramses } from './solidly/forks-override/ramses';
import { Thena } from './solidly/forks-override/thena';
import { Chronos } from './solidly/forks-override/chronos';
import { Velodrome } from './solidly/forks-override/velodrome';
import { VelodromeV2 } from './solidly/forks-override/velodromeV2';
import { Aerodrome } from './solidly/forks-override/aerodrome';
import { SpiritSwapV2 } from './solidly/forks-override/spiritSwapV2';
import { Synthetix } from './synthetix/synthetix';
import { Usdfi } from './solidly/forks-override/usdfi';
import { Equalizer } from './solidly/forks-override/equalizer';
import { Velocimeter } from './solidly/forks-override/velocimeter';
import { BalancerV1 } from './balancer-v1/balancer-v1';
import { balancerV1Merge } from './balancer-v1/optimizer';
import { CurveV1 } from './curve-v1/curve-v1';
import { CurveFork } from './curve-v1/forks/curve-forks/curve-forks';
import { Swerve } from './curve-v1/forks/swerve/swerve';
import { CurveV1Factory } from './curve-v1-factory/curve-v1-factory';
import { CurveV1StableNg } from './curve-v1-stable-ng/curve-v1-stable-ng';
import { curveV1Merge } from './curve-v1-factory/optimizer';
import { GenericRFQ } from './generic-rfq/generic-rfq';
import { WstETH } from './wsteth/wsteth';
import { ERC4626 } from './erc4626/erc4626';
import { Camelot } from './camelot/camelot';
import { Hashflow } from './hashflow/hashflow';
import { Infusion } from './infusion/infusion';
import { SolidlyEthereum } from './solidly/solidly-ethereum';
import { MaverickV1 } from './maverick-v1/maverick-v1';
import { MaverickV2 } from './maverick-v2/maverick-v2';
import { QuickSwapV3 } from './quickswap/quickswap-v3';
import { ThenaFusion } from './quickswap/thena-fusion';
import { SwaapV2 } from './swaap-v2/swaap-v2';
import { TraderJoeV21 } from './trader-joe-v2.1/trader-joe-v2.1';
import { TraderJoeV22 } from './trader-joe-v2.1/trader-joe-v2.2';
import { PancakeswapV3 } from './pancakeswap-v3/pancakeswap-v3';
import { Algebra } from './algebra/algebra';
import { AngleTransmuter } from './angle-transmuter/angle-transmuter';
import { AngleStakedStable } from './angle-staked-stable/angle-staked-stable';
import { NomiswapV2 } from './uniswap-v2/nomiswap-v2';
import { Dexalot } from './dexalot/dexalot';
import { Bebop } from './bebop/bebop';
import { Wombat } from './wombat/wombat';
import { Swell } from './swell/swell';
import { PharaohV1 } from './solidly/forks-override/pharaohV1';
import { EtherFi } from './etherfi';
import { Spark } from './spark/spark';
import { SparkPsm } from './spark/spark-psm';
import { VelodromeSlipstream } from './uniswap-v3/forks/velodrome-slipstream/velodrome-slipstream';
import { AaveV3Stata } from './aave-v3-stata/aave-v3-stata';
import { AaveV3StataV2 } from './aave-v3-stata-v2/aave-v3-stata-v2';
import { OSwap } from './oswap/oswap';
import { FluidDex } from './fluid-dex/fluid-dex';
import { FluidDexLite } from './fluid-dex-lite/fluid-dex-lite';
import { ConcentratorArusd } from './concentrator-arusd/concentrator-arusd';
import { FxProtocolRusd } from './fx-protocol-rusd/fx-protocol-rusd';
import { AaveGsm } from './aave-gsm/aave-gsm';
import { LitePsm } from './lite-psm/lite-psm';
import { StkGHO } from './stkgho/stkgho';
import { BalancerV3 } from './balancer-v3/balancer-v3';
import { balancerV3Merge } from './balancer-v3/optimizer';
import { SkyConverter } from './sky-converter/sky-converter';
import { Cables } from './cables/cables';
import { Stader } from './stader/stader';
import { UsualBond } from './usual/usual-bond';
import { UsualMWrappedM } from './usual/usual-m-wrapped-m';
import { UsualMUsd0 } from './usual/usual-m-usd0';
import { MWrappedM } from './usual/m-wrapped-m';
import { WrappedMM } from './usual/wrapped-m-m';
import { UsualPP } from './usual-pp/usual-pp';
import { AlgebraIntegral } from './algebra-integral/algebra-integral';
import { Ekubo } from './ekubo/ekubo';
import { UniswapV4 } from './uniswap-v4/uniswap-v4';
import { PancakeSwapV2 } from './uniswap-v2/pancake-swap-v2';
import { uniswapV4Merge } from './uniswap-v4/optimizer';
import { AaveV3PtRollOver } from './aave-v3-pt-roll-over/aave-v3-pt-roll-over';
import { RingV2 } from './uniswap-v2/ring-v2';
import { UsdcTransmuter } from './usdc-transmuter/usdc-transmuter';
<<<<<<< HEAD
import { Blackhole } from './solidly/forks-override/blackhole';
=======
import { BunniV2 } from './bunni-v2/bunni-v2';
>>>>>>> dd766ef2

const LegacyDexes = [
  CurveV2,
  StablePool,
  Smoothy,
  Bancor,
  Compound,
  DodoV1,
  DodoV2,
  QuickSwapV3,
  ThenaFusion,
  TraderJoeV21,
  TraderJoeV22,
  Lido,
  AugustusRFQOrder,
  EtherFi,
];

const Dexes = [
  Stader,
  Bebop,
  Dexalot,
  CurveV1,
  CurveFork,
  Swerve,
  BalancerV1,
  BalancerV2,
  BalancerV3,
  UniswapV2,
  UniswapV3,
  UniswapV4,
  Algebra,
  AlgebraIntegral,
  PancakeSwapV2,
  PancakeswapV3,
  VelodromeSlipstream,
  BiSwap,
  MDEX,
  Dfyn,
  AaveV2,
  AaveV3,
  IdleDao,
  KyberDmm,
  Weth,
  PolygonMigrator,
  MakerPsm,
  Nerve,
  GMX,
  JarvisV6,
  WooFiV2,
  ParaSwapLimitOrders,
  Solidly,
  SolidlyEthereum,
  SpiritSwapV2,
  Ramses,
  Thena,
  Chronos,
  Velodrome,
  VelodromeV2,
  Aerodrome,
  Equalizer,
  Velocimeter,
  Usdfi,
  Synthetix,
  CurveV1Factory,
  CurveV1StableNg,
  WstETH,
  ERC4626,
  Hashflow,
  Infusion,
  MaverickV1,
  MaverickV2,
  Camelot,
  SwaapV2,
  AngleTransmuter,
  AngleStakedStable,
  NomiswapV2,
  SolidlyV3,
  Wombat,
  Swell,
  PharaohV1,
  Spark,
  SparkPsm,
  AaveV3Stata,
  AaveV3StataV2,
  OSwap,
  ConcentratorArusd,
  FxProtocolRusd,
  AaveGsm,
  LitePsm,
  UsualBond,
  StkGHO,
  SkyConverter,
  Cables,
  FluidDex,
  FluidDexLite,
  UsualMWrappedM,
  MWrappedM,
  WrappedMM,
  UsualMUsd0,
  UsualPP,
  Ekubo,
  AaveV3PtRollOver,
  RingV2,
  UsdcTransmuter,
<<<<<<< HEAD
  Blackhole,
=======
  BunniV2,
>>>>>>> dd766ef2
];

export type LegacyDexConstructor = new (dexHelper: IDexHelper) => IDexTxBuilder<
  any,
  any
>;

interface IGetDirectFunctionName {
  getDirectFunctionName?(): string[];
  getDirectFunctionNameV6?(): string[];
}

export class DexAdapterService {
  dexToKeyMap: {
    [key: string]: LegacyDexConstructor | DexConstructor<any, any, any>;
  } = {};
  directFunctionsNames: string[];
  directFunctionsNamesV6: string[];
  dexInstances: {
    [key: string]: IDexTxBuilder<any, any> | IDex<any, any, any>;
  } = {};
  isLegacy: { [dexKey: string]: boolean } = {};
  // dexKeys only has keys for non legacy dexes
  dexKeys: string[] = [];
  genericRFQDexKeys: Set<string> = new Set();
  uniswapV2Alias: string | null;

  public routeOptimizers: IRouteOptimizer<UnoptimizedRate>[] = [
    balancerV1Merge,
    balancerV2Merge,
    balancerV3Merge,
    uniswapMerge,
    curveV1Merge,
    uniswapV4Merge,
  ];

  constructor(
    public dexHelper: IDexHelper,
    public network: number,
    protected sellAdapters: Adapters = {},
    protected buyAdapters: Adapters = {},
  ) {
    LegacyDexes.forEach(DexAdapter => {
      DexAdapter.dexKeys.forEach(key => {
        this.dexToKeyMap[key.toLowerCase()] = DexAdapter;
        this.isLegacy[key.toLowerCase()] = true;
      });
    });

    const handleDex = (newDex: IDex<any, any, any>, key: string) => {
      const _key = key.toLowerCase();
      this.isLegacy[_key] = false;
      this.dexKeys.push(key);
      this.dexInstances[_key] = newDex;

      const sellAdaptersDex = (
        this.dexInstances[_key] as IDex<any, any, any>
      ).getAdapters(SwapSide.SELL);
      if (sellAdaptersDex)
        this.sellAdapters[_key] = sellAdaptersDex.map(({ name, index }) => ({
          adapter: this.dexHelper.config.data.adapterAddresses[name],
          index,
        }));

      const buyAdaptersDex = (
        this.dexInstances[_key] as IDex<any, any, any>
      ).getAdapters(SwapSide.BUY);
      if (buyAdaptersDex)
        this.buyAdapters[_key] = buyAdaptersDex.map(({ name, index }) => ({
          adapter: this.dexHelper.config.data.adapterAddresses[name],
          index,
        }));
    };

    Dexes.forEach(DexAdapter => {
      DexAdapter.dexKeysWithNetwork.forEach(({ key, networks }) => {
        if (networks.includes(network)) {
          const dex = new DexAdapter(network, key, dexHelper);
          handleDex(dex, key);
        }
      });
    });

    const rfqConfigs = dexHelper.config.data.rfqConfigs;
    Object.keys(dexHelper.config.data.rfqConfigs).forEach(rfqName => {
      const dex = new GenericRFQ(
        network,
        rfqName,
        dexHelper,
        rfqConfigs[rfqName],
      );
      handleDex(dex, rfqName);
      this.genericRFQDexKeys.add(rfqName.toLowerCase());
    });

    this.directFunctionsNames = [...LegacyDexes, ...Dexes]
      .flatMap(dexAdapter => {
        const _dexAdapter = dexAdapter as IGetDirectFunctionName;
        return _dexAdapter.getDirectFunctionName
          ? _dexAdapter.getDirectFunctionName()
          : [];
      })
      .filter(x => !!x)
      .map(v => v.toLowerCase());

    // include GenericRFQ, because it has direct method for v6
    this.directFunctionsNamesV6 = [...LegacyDexes, ...Dexes, GenericRFQ]
      .flatMap(dexAdapter => {
        const _dexAdapter = dexAdapter as IGetDirectFunctionName;
        return _dexAdapter.getDirectFunctionNameV6
          ? _dexAdapter.getDirectFunctionNameV6()
          : [];
      })
      .filter(x => !!x)
      .map(v => v.toLowerCase());

    this.uniswapV2Alias =
      this.network in UniswapV2Alias
        ? UniswapV2Alias[this.network].toLowerCase()
        : null;
  }

  getTxBuilderDexByKey(dexKey: string): IDexTxBuilder<any, any> {
    let _dexKey = this.getDexKeySpecial(dexKey);

    if (!this.dexInstances[_dexKey]) {
      const DexAdapter = this.dexToKeyMap[_dexKey];
      if (!DexAdapter)
        throw new Error(
          `${dexKey} dex is not supported for network(${this.network})!`,
        );

      this.dexInstances[_dexKey] = new (DexAdapter as LegacyDexConstructor)(
        this.dexHelper,
      );
    }

    return this.dexInstances[_dexKey];
  }

  isDirectFunctionName(functionName: string): boolean {
    return this.directFunctionsNames.includes(functionName.toLowerCase());
  }

  isDirectFunctionNameV6(functionName: string): boolean {
    return this.directFunctionsNamesV6.includes(functionName.toLowerCase());
  }

  getAllDexKeys() {
    return _.uniq(this.dexKeys);
  }

  getDexByKey(key: string): IDex<any, any, any> {
    const _key = key.toLowerCase();
    if (!(_key in this.isLegacy) || this.isLegacy[_key])
      throw new Error(`Invalid Dex Key ${key}`);

    return this.dexInstances[_key] as IDex<any, any, any>;
  }

  getAllDexAdapters(side: SwapSide = SwapSide.SELL) {
    return side === SwapSide.SELL ? this.sellAdapters : this.buyAdapters;
  }

  getDexKeySpecial(dexKey: string, isAdapters: boolean = false) {
    dexKey = dexKey.toLowerCase();
    if (this.genericRFQDexKeys.has(dexKey)) {
      return dexKey;
    }
    if ('uniswapforkoptimized' === dexKey) {
      if (!this.uniswapV2Alias)
        throw new Error(
          `${dexKey} dex is not supported for network(${this.network})!`,
        );
      return this.uniswapV2Alias;
    }
    return dexKey;
  }

  getAdapter(dexKey: string, side: SwapSide) {
    const specialDexKey = this.getDexKeySpecial(dexKey, true);
    return side === SwapSide.SELL
      ? this.sellAdapters[specialDexKey]
      : this.buyAdapters[specialDexKey];
  }

  doesPreProcessingRequireSequentiality(dexKey: string): boolean {
    try {
      const dex = this.getDexByKey(dexKey);
      return !!dex.needsSequentialPreprocessing;
    } catch (e) {
      return false;
    }
  }
}<|MERGE_RESOLUTION|>--- conflicted
+++ resolved
@@ -112,11 +112,8 @@
 import { AaveV3PtRollOver } from './aave-v3-pt-roll-over/aave-v3-pt-roll-over';
 import { RingV2 } from './uniswap-v2/ring-v2';
 import { UsdcTransmuter } from './usdc-transmuter/usdc-transmuter';
-<<<<<<< HEAD
 import { Blackhole } from './solidly/forks-override/blackhole';
-=======
 import { BunniV2 } from './bunni-v2/bunni-v2';
->>>>>>> dd766ef2
 
 const LegacyDexes = [
   CurveV2,
@@ -222,11 +219,8 @@
   AaveV3PtRollOver,
   RingV2,
   UsdcTransmuter,
-<<<<<<< HEAD
   Blackhole,
-=======
   BunniV2,
->>>>>>> dd766ef2
 ];
 
 export type LegacyDexConstructor = new (dexHelper: IDexHelper) => IDexTxBuilder<
