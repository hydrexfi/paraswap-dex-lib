--- conflicted
+++ resolved
@@ -105,13 +105,10 @@
 import { MWrappedM } from './usual/m-wrapped-m';
 import { WrappedMM } from './usual/wrapped-m-m';
 import { UsualPP } from './usual-pp/usual-pp';
-<<<<<<< HEAD
 import { AlgebraIntegral } from './algebra-integral/algebra-integral';
-=======
 import { Ekubo } from './ekubo/ekubo';
 import { UniswapV4 } from './uniswap-v4/uniswap-v4';
 import { uniswapV4Merge } from './uniswap-v4/optimizer';
->>>>>>> 170aead6
 
 const LegacyDexes = [
   CurveV2,
