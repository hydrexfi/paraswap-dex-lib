--- conflicted
+++ resolved
@@ -52,11 +52,8 @@
 import { CurveV1 } from './curve-v1/curve-v1';
 import { CurveFork } from './curve-v1/forks/curve-forks/curve-forks';
 import { Swerve } from './curve-v1/forks/swerve/swerve';
-<<<<<<< HEAD
 import { CurveV1Factory } from './curve-v1-factory/curve-v1-factory';
-=======
 import { SwaapV1 } from './swaap-v1/swaap-v1';
->>>>>>> d615b67d
 
 const LegacyDexes = [
   CurveV2,
@@ -107,11 +104,8 @@
   Velodrome,
   Cone,
   Synthetix,
-<<<<<<< HEAD
   CurveV1Factory,
-=======
   SwaapV1
->>>>>>> d615b67d
 ];
 
 export type LegacyDexConstructor = new (dexHelper: IDexHelper) => IDexTxBuilder<
