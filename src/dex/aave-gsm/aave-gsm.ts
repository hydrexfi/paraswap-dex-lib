--- conflicted
+++ resolved
@@ -23,21 +23,15 @@
 import { Interface } from '@ethersproject/abi';
 import { MultiResult } from '../../lib/multi-wrapper';
 import { BytesLike } from 'ethers';
-<<<<<<< HEAD
-import { generalDecoder } from '../../lib/decoders';
-import { parseUnits } from 'ethers/lib/utils';
-import { extractReturnAmountPosition } from '../../executor/utils';
-import {
-  RETURN_AMOUNT_POS_0,
-  RETURN_AMOUNT_POS_32,
-} from '../../executor/constants';
-=======
 import { generalDecoder, uint256ToBigInt } from '../../lib/decoders';
 import { formatUnits, parseUnits } from 'ethers/lib/utils';
 import { erc20Iface } from '../../lib/tokens/utils';
 import { AaveGsmEventPool } from './aave-gsm-pool';
 import { MMath } from '../maverick-v1/maverick-math/maverick-basic-math';
->>>>>>> e748708a
+import {
+  RETURN_AMOUNT_POS_0,
+  RETURN_AMOUNT_POS_32,
+} from '../../executor/constants';
 
 export class AaveGsm extends SimpleExchange implements IDex<AaveGsmData> {
   static readonly gsmInterface = new Interface(GSM_ABI);
