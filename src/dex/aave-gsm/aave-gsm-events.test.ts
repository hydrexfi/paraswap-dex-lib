--- conflicted
+++ resolved
@@ -78,40 +78,6 @@
                     blockNumber,
                     `${dexKey}_${poolAddress}`,
                     dexHelper.provider,
-<<<<<<< HEAD
-                    // (state, expectedState) => {
-                    //   expect(state.buyFee).toBe(expectedState.buyFee);
-                    //   expect(state.sellFee).toBe(expectedState.sellFee);
-                    //   expect(state.exposureCap).toBe(expectedState.exposureCap);
-                    //   expect(state.isFrozen).toBe(expectedState.isFrozen);
-                    //   expect(state.isSeized).toBe(expectedState.isSeized);
-                    //   expect(state.blockNumber).toBe(expectedState.blockNumber);
-                    //   expect(state.rate.toString()).toBe(
-                    //     expectedState.rate.toString(),
-                    //   );
-                    //   expect(state.underlyingLiquidity).toBe(
-                    //     expectedState.underlyingLiquidity,
-                    //   );
-                    // },
-=======
-                    (state, expectedState) => {
-                      console.log(state, expectedState);
-                      expect(state.buyFee).toBe(expectedState.buyFee);
-                      expect(state.sellFee).toBe(expectedState.sellFee);
-                      expect(state.exposureCap.toString()).toBe(
-                        expectedState.exposureCap.toString(),
-                      );
-                      expect(state.isFrozen).toBe(expectedState.isFrozen);
-                      expect(state.isSeized).toBe(expectedState.isSeized);
-                      expect(state.rate.toString()).toBe(
-                        expectedState.rate.toString(),
-                      );
-                      expect(state.underlyingLiquidity).toBe(
-                        expectedState.underlyingLiquidity,
-                      );
-                      expect(state.asset).toBe(expectedState.asset);
-                    },
->>>>>>> d5c6c971
                   );
                 });
               });
