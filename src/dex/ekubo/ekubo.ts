--- conflicted
+++ resolved
@@ -127,11 +127,7 @@
     getDexKeysWithNetwork(EkuboConfig);
 
   private poolKeys: PoolKey[] | null = [];
-<<<<<<< HEAD
   private readonly pools: Map<string, IEkuboPool> = new Map();
-=======
-  private readonly pools: Map<string, BasePool> = new Map();
->>>>>>> 82bd3520
 
   public logger;
 
@@ -192,7 +188,6 @@
     _side: SwapSide,
     _blockNumber: number,
   ): Promise<string[]> {
-<<<<<<< HEAD
     const [token0, token1] = convertAndSortTokens(srcToken, destToken);
 
     let poolKeys: PoolKey[];
@@ -209,20 +204,6 @@
           new PoolConfig(0, params.fee, BigInt(this.config.twamm)),
         ),
       ]);
-=======
-    const [token0, token1] = sortAndConvertTokens(srcToken, destToken);
-
-    let poolKeys: PoolKey[];
-    if (this.poolKeys === null) {
-      poolKeys = FALLBACK_POOL_PARAMETERS.map(
-        params =>
-          new PoolKey(
-            token0,
-            token1,
-            new PoolConfig(params.tickSpacing, params.fee, 0n),
-          ),
-      );
->>>>>>> 82bd3520
 
       if ([token0, token1].includes(NATIVE_TOKEN_ADDRESS)) {
         poolKeys.push(
@@ -293,8 +274,7 @@
 
           if (isExactOut && quote.consumedAmount !== inputAmount) {
             this.logger.debug(
-              `Pool ${poolId} doesn't have enough liquidity to support exact-out swap of ${amount} ${
-                amountToken.symbol ?? amountToken.address
+              `Pool ${poolId} doesn't have enough liquidity to support exact-out swap of ${amount} ${amountToken.symbol ?? amountToken.address
               }`,
             );
 
@@ -353,7 +333,7 @@
     };
   }
 
-  public async updatePoolState(): Promise<void> {}
+  public async updatePoolState(): Promise<void> { }
 
   public async getTopPoolsForToken(
     tokenAddress: Address,
@@ -556,7 +536,7 @@
     ] as const;
 
     function constructAndInitialize<S, P extends EkuboPool<S>>(
-      constructor: { new (...args: [...typeof commonArgs, PoolKey]): P },
+      constructor: { new(...args: [...typeof commonArgs, PoolKey]): P },
       initialState: DeepReadonly<S>,
       poolKey: PoolKey,
     ): P {
@@ -688,7 +668,7 @@
         res =>
           this.supportedExtensions.includes(BigInt(res.extension)) &&
           BigInt(res.core_address) ===
-            BigInt(this.contracts.core.contract.address),
+          BigInt(this.contracts.core.contract.address),
       )
       .map(
         info =>
