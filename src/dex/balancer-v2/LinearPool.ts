import { Interface } from '@ethersproject/abi';
import { BigNumber } from '@ethersproject/bignumber';
import { isSameAddress, decodeThrowError } from './utils';
import * as LinearMath from './LinearMath';
import { BasePool } from './balancer-v2-pool';
import {
  callData,
  SubgraphPoolBase,
  PoolState,
  TokenState,
  PoolBase,
} from './types';
import LinearPoolABI from '../../abi/balancer-v2/linearPoolAbi.json';
import { SwapSide } from '../../constants';

export enum PairTypes {
  BptToMainToken,
  MainTokenToBpt,
  MainTokenToWrappedToken,
  WrappedTokenToMainToken,
  BptToWrappedToken,
  WrappedTokenToBpt,
}

type LinearPoolPairData = {
  tokens: string[];
  balances: bigint[];
  indexIn: number;
  indexOut: number;
  scalingFactors: bigint[];
  bptIndex: number;
  swapFee: bigint;
  amp: bigint;
  wrappedIndex: number;
  mainIndex: number;
  lowerTarget: bigint;
  upperTarget: bigint;
};

/*
Linear (Boosted) Pools are designed to facilitate trades between stablecoins while simultaneously forwarding much of the pool's
liquidity to external protocols, such as Aave.
One of the key features that makes trades through Boosted Pools so simple is the use of Phantom BPT. Normally when a Liquidity
Provider joins/exits a pool, the pool mints/burns pool tokens as needed. This is gas intensive and requires users to execute a join or exit.
In pools that use Phantom BPT, however, all pool tokens are minted at the time of pool creation and are held by the pool itself.
With Phantom BPT, Liquidity Providers use a swap (or more likely a batchSwap) to trade to or from a pool token to join or exit, respectively.
*/
export class LinearPool extends BasePool implements PoolBase {
  // This is the maximum token amount the Vault can hold. In regular operation, the total BPT supply remains constant
  // and equal to _INITIAL_BPT_SUPPLY, but most of it remains in the Pool, waiting to be exchanged for tokens. The
  // actual amount of BPT in circulation is the total supply minus the amount held by the Pool, and is known as the
  // 'virtual supply'.
  MAX_TOKEN_BALANCE = BigNumber.from('2').pow('112').sub('1');
  gasCost = 60000;
  vaultAddress: string;
  vaultInterface: Interface;
  poolInterface: Interface;

  constructor(vaultAddress: string, vaultInterface: Interface) {
    super();
    this.vaultAddress = vaultAddress;
    this.vaultInterface = vaultInterface;
    this.poolInterface = new Interface(LinearPoolABI);
  }

  /*
    scaling factors should include rate:
    The wrapped token's scaling factor is not constant, but increases over time as the wrapped token increases in value.
    i.e.
    scalingFactors: pool.tokens.map(({ decimals, priceRate }) =>
        MathSol.mulDownFixed(getTokenScalingFactor(decimals), priceRate)
    )
    */
  onSell(amounts: bigint[], poolPairData: LinearPoolPairData): bigint[] {
    return this._swapGivenIn(
      amounts,
      poolPairData.tokens,
      poolPairData.balances,
      poolPairData.indexIn,
      poolPairData.indexOut,
      poolPairData.bptIndex,
      poolPairData.wrappedIndex,
      poolPairData.mainIndex,
      poolPairData.scalingFactors,
      poolPairData.swapFee,
      poolPairData.lowerTarget,
      poolPairData.upperTarget,
    );
  }

  _swapGivenIn(
    tokenAmountsIn: bigint[],
    tokens: string[],
    balances: bigint[],
    indexIn: number,
    indexOut: number,
    bptIndex: number,
    wrappedIndex: number,
    mainIndex: number,
    scalingFactors: bigint[],
    swapFeePercentage: bigint,
    lowerTarget: bigint,
    upperTarget: bigint,
  ): bigint[] {
    /*
        Linear pools allow trading between:
        wrappedToken <> mainToken
        wrappedToken <> BPT
        mainToken <> BPT
        */
    let pairType: PairTypes;
    if (isSameAddress(tokens[indexIn], tokens[bptIndex])) {
      if (isSameAddress(tokens[indexOut], tokens[wrappedIndex]))
        pairType = PairTypes.BptToWrappedToken;
      else pairType = PairTypes.BptToMainToken;
    } else if (isSameAddress(tokens[indexOut], tokens[bptIndex])) {
      if (isSameAddress(tokens[indexIn], tokens[wrappedIndex]))
        pairType = PairTypes.WrappedTokenToBpt;
      else pairType = PairTypes.MainTokenToBpt;
    } else {
      if (isSameAddress(tokens[indexIn], tokens[wrappedIndex]))
        pairType = PairTypes.WrappedTokenToMainToken;
      else pairType = PairTypes.MainTokenToWrappedToken;
    }

    const balancesUpscaled = this._upscaleArray(balances, scalingFactors);
    const tokenAmountsInScaled = tokenAmountsIn.map(a =>
      this._upscale(a, scalingFactors[indexIn]),
    );

    // VirtualBPTSupply must be used for the maths
    const virtualBptSupply = this.MAX_TOKEN_BALANCE.sub(
      balances[bptIndex],
    ).toBigInt();

    const amountsOut = this._onSwapGivenIn(
      tokenAmountsInScaled,
      balancesUpscaled[mainIndex],
      balancesUpscaled[wrappedIndex],
      swapFeePercentage,
      lowerTarget,
      upperTarget,
      virtualBptSupply,
      pairType,
    );

    // amountOut tokens are exiting the Pool, so we round down.
    return amountsOut.map(a =>
      this._downscaleDown(a, scalingFactors[indexOut]),
    );
  }

  /*
     Called when a swap with the Pool occurs, where the amount of tokens entering the Pool is known.
     All amounts are upscaled.
     Swap fee is NOT already deducted.
     The return value is also considered upscaled, and should be downscaled (rounding down)
     */
  _onSwapGivenIn(
    tokenAmountsIn: bigint[],
    mainBalance: bigint,
    wrappedBalance: bigint,
    fee: bigint,
    lowerTarget: bigint,
    upperTarget: bigint,
    virtualBptSupply: bigint,
    pairType: PairTypes,
  ): bigint[] {
    const amountsOut: bigint[] = [];

    switch (pairType) {
      case PairTypes.BptToMainToken:
        tokenAmountsIn.forEach(amountIn => {
          let amt: bigint;
          try {
            amt = LinearMath._calcMainOutPerBptIn(
              amountIn,
              mainBalance,
              wrappedBalance,
              virtualBptSupply,
              {
                fee: fee,
                lowerTarget: lowerTarget,
                upperTarget: upperTarget,
              },
            );
          } catch (err) {
            amt = 0n;
          }
          amountsOut.push(amt);
        });
        break;
      case PairTypes.MainTokenToBpt:
        tokenAmountsIn.forEach(amountIn => {
          let amt: bigint;
          try {
            amt = LinearMath._calcBptOutPerMainIn(
              amountIn,
              mainBalance,
              wrappedBalance,
              virtualBptSupply,
              {
                fee: fee,
                lowerTarget: lowerTarget,
                upperTarget: upperTarget,
              },
            );
          } catch (err) {
            amt = 0n;
          }
          amountsOut.push(amt);
        });
        break;
      case PairTypes.MainTokenToWrappedToken:
        tokenAmountsIn.forEach(amountIn => {
          let amt: bigint;
          try {
            amt = LinearMath._calcWrappedOutPerMainIn(amountIn, mainBalance, {
              fee: fee,
              lowerTarget: lowerTarget,
              upperTarget: upperTarget,
            });
          } catch (err) {
            amt = 0n;
          }
          amountsOut.push(amt);
        });
        break;
      case PairTypes.WrappedTokenToMainToken:
        tokenAmountsIn.forEach(amountIn => {
          let amt: bigint;
          try {
            amt = LinearMath._calcMainOutPerWrappedIn(amountIn, mainBalance, {
              fee: fee,
              lowerTarget: lowerTarget,
              upperTarget: upperTarget,
            });
          } catch (err) {
            amt = 0n;
          }
          amountsOut.push(amt);
        });
        break;
      case PairTypes.BptToWrappedToken:
        tokenAmountsIn.forEach(amountIn => {
          let amt: bigint;
          try {
            amt = LinearMath._calcWrappedOutPerBptIn(
              amountIn,
              mainBalance,
              wrappedBalance,
              virtualBptSupply,
              {
                fee: fee,
                lowerTarget: lowerTarget,
                upperTarget: upperTarget,
              },
            );
          } catch (err) {
            amt = 0n;
          }
          amountsOut.push(amt);
        });
        break;
      case PairTypes.WrappedTokenToBpt:
        tokenAmountsIn.forEach(amountIn => {
          let amt: bigint;
          try {
            amt = LinearMath._calcBptOutPerWrappedIn(
              amountIn,
              mainBalance,
              wrappedBalance,
              virtualBptSupply,
              {
                fee: fee,
                lowerTarget: lowerTarget,
                upperTarget: upperTarget,
              },
            );
          } catch (err) {
            amt = 0n;
          }
          amountsOut.push(amt);
        });
        break;
      default:
        amountsOut.push(0n);
    }
    return amountsOut;
  }

  /*
    Helper function to parse pool data into params for onSell function.
    */
  parsePoolPairData(
    pool: SubgraphPoolBase,
    poolStates: { [address: string]: PoolState },
    tokenIn: string,
    tokenOut: string,
  ): LinearPoolPairData {
    const poolState = poolStates[pool.address];
    let indexIn = 0,
      indexOut = 0,
      bptIndex = 0;
    const balances: bigint[] = [];
    const scalingFactors: bigint[] = [];

    const tokens = pool.tokens.map((t, i) => {
      if (t.address.toLowerCase() === tokenIn.toLowerCase()) indexIn = i;
      if (t.address.toLowerCase() === tokenOut.toLowerCase()) indexOut = i;
      if (t.address.toLowerCase() === pool.address.toLowerCase()) bptIndex = i;

      balances.push(poolState.tokens[t.address.toLowerCase()].balance);
      scalingFactors.push(
        poolState.tokens[t.address.toLowerCase()].scalingFactor || 0n,
      );
      return t.address;
    });
    const poolPairData: LinearPoolPairData = {
      tokens,
      balances,
      indexIn,
      indexOut,
      scalingFactors,
      bptIndex,
      swapFee: poolState.swapFee,
      amp: poolState.amp || 0n,
      wrappedIndex: poolState.wrappedIndex || 0,
      mainIndex: poolState.mainIndex || 0,
      lowerTarget: poolState.lowerTarget || 0n,
      upperTarget: poolState.upperTarget || 0n,
    };
    return poolPairData;
  }

  /*
    Helper function to construct onchain multicall data for Linear Pool.
  */
  getOnChainCalls(pool: SubgraphPoolBase): callData[] {
    const poolCallData: callData[] = [
      {
        target: this.vaultAddress,
        callData: this.vaultInterface.encodeFunctionData('getPoolTokens', [
          pool.id,
        ]),
      },
      {
        target: pool.address,
        callData: this.poolInterface.encodeFunctionData('getSwapFeePercentage'),
      },
    ];
    poolCallData.push({
      target: pool.address,
      callData: this.poolInterface.encodeFunctionData('getScalingFactors'),
    });
    // returns lowerTarget, upperTarget
    poolCallData.push({
      target: pool.address,
      callData: this.poolInterface.encodeFunctionData('getTargets'),
    });
    return poolCallData;
  }

  /*
    Helper function to decodes multicall data for a Linear Pool.
    data must contain returnData
    startIndex is where to start in returnData. Allows this decode function to be called along with other pool types.
    */
  decodeOnChainCalls(
    pool: SubgraphPoolBase,
    data: { success: boolean; returnData: any }[],
    startIndex: number,
  ): [{ [address: string]: PoolState }, number] {
    const pools = {} as { [address: string]: PoolState };

    const poolTokens = decodeThrowError(
      this.vaultInterface,
      'getPoolTokens',
      data[startIndex++],
      pool.address,
    );
    const swapFee = decodeThrowError(
      this.poolInterface,
      'getSwapFeePercentage',
      data[startIndex++],
      pool.address,
    )[0];
    const scalingFactors = decodeThrowError(
      this.poolInterface,
      'getScalingFactors',
      data[startIndex++],
      pool.address,
    )[0];
    const [lowerTarget, upperTarget] = decodeThrowError(
      this.poolInterface,
      'getTargets',
      data[startIndex++],
      pool.address,
    );

    const bptIndex = pool.tokens.findIndex(
      t => t.address.toLowerCase() === pool.address.toLowerCase(),
    );

    const poolState: PoolState = {
      swapFee: BigInt(swapFee.toString()),
      mainIndex: Number(pool.mainIndex),
      wrappedIndex: Number(pool.wrappedIndex),
      bptIndex,
      lowerTarget: BigInt(lowerTarget.toString()),
      upperTarget: BigInt(upperTarget.toString()),
      tokens: poolTokens.tokens.reduce(
        (ptAcc: { [address: string]: TokenState }, pt: string, j: number) => {
          const tokenState: TokenState = {
            balance: BigInt(poolTokens.balances[j].toString()),
          };

          if (scalingFactors)
            tokenState.scalingFactor = BigInt(scalingFactors[j].toString());

          ptAcc[pt.toLowerCase()] = tokenState;
          return ptAcc;
        },
        {},
      ),
      gasCost: this.gasCost,
    };

    pools[pool.address] = poolState;

    return [pools, startIndex];
  }

  /*
  Swapping to BPT allows for a very large amount as pre-minted.
  Swapping to main token - you can use 99% of the balance of the main token (Dani)
  */
  swapLimit(balanceOut: bigint, scalingFactorOut: bigint): bigint {
    const swapMax =
      (this._upscale(balanceOut, scalingFactorOut) * BigInt(99)) / BigInt(100);
    return swapMax;
  }

  checkBalance(
    amounts: bigint[],
    unitVolume: bigint,
    side: SwapSide,
    poolPairData: LinearPoolPairData,
  ): boolean {
<<<<<<< HEAD
    const swapMax = this.swapLimit(
      poolPairData.balances[poolPairData.indexOut],
      poolPairData.scalingFactors[poolPairData.indexOut],
    );
=======
    const swapMax =
      (this._upscale(
        poolPairData.balances[poolPairData.indexOut],
        poolPairData.scalingFactors[poolPairData.indexOut],
      ) *
        99n) /
      100n;
>>>>>>> 72625df4
    const swapAmount =
      amounts[amounts.length - 1] > unitVolume
        ? amounts[amounts.length - 1]
        : unitVolume;
    return swapMax > swapAmount;
  }
}<|MERGE_RESOLUTION|>--- conflicted
+++ resolved
@@ -436,8 +436,7 @@
   Swapping to main token - you can use 99% of the balance of the main token (Dani)
   */
   swapLimit(balanceOut: bigint, scalingFactorOut: bigint): bigint {
-    const swapMax =
-      (this._upscale(balanceOut, scalingFactorOut) * BigInt(99)) / BigInt(100);
+    const swapMax = (this._upscale(balanceOut, scalingFactorOut) * 99n) / 100n;
     return swapMax;
   }
 
@@ -447,20 +446,10 @@
     side: SwapSide,
     poolPairData: LinearPoolPairData,
   ): boolean {
-<<<<<<< HEAD
     const swapMax = this.swapLimit(
       poolPairData.balances[poolPairData.indexOut],
       poolPairData.scalingFactors[poolPairData.indexOut],
     );
-=======
-    const swapMax =
-      (this._upscale(
-        poolPairData.balances[poolPairData.indexOut],
-        poolPairData.scalingFactors[poolPairData.indexOut],
-      ) *
-        99n) /
-      100n;
->>>>>>> 72625df4
     const swapAmount =
       amounts[amounts.length - 1] > unitVolume
         ? amounts[amounts.length - 1]
