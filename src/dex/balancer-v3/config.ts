--- conflicted
+++ resolved
@@ -7,11 +7,8 @@
   WEIGHTED = 'WEIGHTED',
   STABLE = 'STABLE',
   GYROE = 'GYROE',
-<<<<<<< HEAD
   QUANT_AMM_WEIGHTED = 'QUANT_AMM_WEIGHTED',
-=======
   RECLAMM = 'RECLAMM',
->>>>>>> 85cd022f
 }
 
 export const disabledPoolIds: Record<string, Record<number, string[]>> = {
