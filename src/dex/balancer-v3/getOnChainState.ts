--- conflicted
+++ resolved
@@ -9,11 +9,8 @@
 import { Interface, Result } from '@ethersproject/abi';
 import { IDexHelper } from '../../dex-helper';
 import { WAD } from './balancer-v3-pool';
-<<<<<<< HEAD
 import { QuantAmmImmutable, QuantAMMMutableState } from './quantAMMPool';
-=======
 import { ReClammMutableState } from './reClammPool';
->>>>>>> 85cd022f
 
 export interface callData {
   target: string;
@@ -269,13 +266,64 @@
       return {};
     },
   },
-<<<<<<< HEAD
+  ['RECLAMM']: {
+    count: 1,
+    ['encode']: (
+      network: number,
+      contractInterface: Interface,
+      address: string,
+    ): callData[] => {
+      return [
+        {
+          target: address,
+          callData: contractInterface.encodeFunctionData(
+            'getReClammPoolDynamicData',
+          ),
+        },
+      ];
+    },
+    ['decode']: (
+      contractInterface: Interface,
+      poolAddress: string,
+      data: any,
+      startIndex: number,
+    ): ReClammMutableState => {
+      const resultDynamicData = decodeThrowError(
+        contractInterface,
+        'getReClammPoolDynamicData',
+        data[startIndex++],
+        poolAddress,
+      );
+      if (!resultDynamicData)
+        throw new Error(
+          `Failed to get result for getReClammPoolDynamicData for ${poolAddress}`,
+        );
+
+      return {
+        lastTimestamp: BigInt(resultDynamicData[0].lastTimestamp),
+        lastVirtualBalances: resultDynamicData[0].lastVirtualBalances.map(
+          (b: any) => BigInt(b),
+        ),
+        dailyPriceShiftBase: BigInt(resultDynamicData[0].dailyPriceShiftBase),
+        centerednessMargin: BigInt(resultDynamicData[0].centerednessMargin),
+        startFourthRootPriceRatio: BigInt(
+          resultDynamicData[0].startFourthRootPriceRatio,
+        ),
+        endFourthRootPriceRatio: BigInt(
+          resultDynamicData[0].endFourthRootPriceRatio,
+        ),
+        priceRatioUpdateStartTime: BigInt(
+          resultDynamicData[0].priceRatioUpdateStartTime,
+        ),
+        priceRatioUpdateEndTime: BigInt(
+          resultDynamicData[0].priceRatioUpdateEndTime,
+        ),
+        currentTimestamp: 0n, // This will be updated at swap time
+      };
+    },
+  },
   ['QUANT_AMM_WEIGHTED']: {
     count: 2,
-=======
-  ['RECLAMM']: {
-    count: 1,
->>>>>>> 85cd022f
     ['encode']: (
       network: number,
       contractInterface: Interface,
@@ -285,7 +333,6 @@
         {
           target: address,
           callData: contractInterface.encodeFunctionData(
-<<<<<<< HEAD
             'getQuantAMMWeightedPoolDynamicData',
           ),
         },
@@ -293,9 +340,6 @@
           target: address,
           callData: contractInterface.encodeFunctionData(
             'getQuantAMMWeightedPoolImmutableData',
-=======
-            'getReClammPoolDynamicData',
->>>>>>> 85cd022f
           ),
         },
       ];
@@ -305,23 +349,15 @@
       poolAddress: string,
       data: any,
       startIndex: number,
-<<<<<<< HEAD
     ): QuantAMMMutableState & QuantAmmImmutable => {
       const resultDynamicData = decodeThrowError(
         contractInterface,
         'getQuantAMMWeightedPoolDynamicData',
-=======
-    ): ReClammMutableState => {
-      const resultDynamicData = decodeThrowError(
-        contractInterface,
-        'getReClammPoolDynamicData',
->>>>>>> 85cd022f
         data[startIndex++],
         poolAddress,
       );
       if (!resultDynamicData)
         throw new Error(
-<<<<<<< HEAD
           `Failed to get result for getQuantAMMWeightedPoolDynamicData for ${poolAddress}`,
         );
       const resultImmutableData = decodeThrowError(
@@ -345,31 +381,6 @@
         lastInteropTime: BigInt(resultDynamicData[0][9]),
         currentTimestamp: 0n, // This will be updated at time of swap
         maxTradeSizeRatio: BigInt(resultImmutableData[0][8]),
-=======
-          `Failed to get result for getReClammPoolDynamicData for ${poolAddress}`,
-        );
-
-      return {
-        lastTimestamp: BigInt(resultDynamicData[0].lastTimestamp),
-        lastVirtualBalances: resultDynamicData[0].lastVirtualBalances.map(
-          (b: any) => BigInt(b),
-        ),
-        dailyPriceShiftBase: BigInt(resultDynamicData[0].dailyPriceShiftBase),
-        centerednessMargin: BigInt(resultDynamicData[0].centerednessMargin),
-        startFourthRootPriceRatio: BigInt(
-          resultDynamicData[0].startFourthRootPriceRatio,
-        ),
-        endFourthRootPriceRatio: BigInt(
-          resultDynamicData[0].endFourthRootPriceRatio,
-        ),
-        priceRatioUpdateStartTime: BigInt(
-          resultDynamicData[0].priceRatioUpdateStartTime,
-        ),
-        priceRatioUpdateEndTime: BigInt(
-          resultDynamicData[0].priceRatioUpdateEndTime,
-        ),
-        currentTimestamp: 0n, // This will be updated at swap time
->>>>>>> 85cd022f
       };
     },
   },
