import { HooksConfigMap } from './hooks/balancer-hook-event-subscriber';
<<<<<<< HEAD
import { ReClammApiName } from './reClammPool';
=======
import { Step } from './types';
>>>>>>> 6c81731b

export function getUniqueHookNames(hooksConfigMap: HooksConfigMap): string {
  // Use Object.values to get all HookConfig objects
  // Then map to extract just the names
  // Use Set to get unique names
  // Convert back to array and join with comma
  // ReClamm pool is a special case where the pool is also its own hook. We don't track hook state as its not needed for pricing so its not in config but it does need to be included for API query
  return Array.from(
    new Set([
      ...Object.values(hooksConfigMap).map(hook => hook.apiName),
      ReClammApiName,
    ]),
  ).join(', ');
}

/**
 * Removes adjacent pairs of buffer steps that form circular swaps.
 * Only removes pairs where both steps have isBuffer=true and
 * first step's tokenIn equals second step's tokenOut.
 *
 * @param steps - Array of sequential swap steps
 * @returns Filtered array with circular buffer pairs removed
 */
export function removeCircularStepPairs(steps: Step[]): Step[] {
  const result: Step[] = [];
  let i = 0;

  while (i < steps.length) {
    const currentStep = steps[i];
    const nextStep = steps[i + 1];

    // Check if current step and next step form a circular pair AND both are buffer steps
    const isCircularPair =
      nextStep !== undefined &&
      currentStep.swapInput.tokenIn === nextStep.swapInput.tokenOut &&
      currentStep.isBuffer &&
      nextStep.isBuffer;

    if (isCircularPair) {
      // Skip both steps (they cancel each other out)
      i += 2;
    } else {
      // Keep this step
      result.push(currentStep);
      i += 1;
    }
  }

  return result;
}<|MERGE_RESOLUTION|>--- conflicted
+++ resolved
@@ -1,9 +1,6 @@
 import { HooksConfigMap } from './hooks/balancer-hook-event-subscriber';
-<<<<<<< HEAD
 import { ReClammApiName } from './reClammPool';
-=======
 import { Step } from './types';
->>>>>>> 6c81731b
 
 export function getUniqueHookNames(hooksConfigMap: HooksConfigMap): string {
   // Use Object.values to get all HookConfig objects
