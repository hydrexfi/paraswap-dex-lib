import { UniswapV2, UniswapV2Pair } from './uniswap-v2';
import { Network } from '../../constants';
import { Address, DexConfigMap } from '../../types';
import { IDexHelper } from '../../dex-helper/index';
import { Interface } from '@ethersproject/abi';
import { DexParams } from './types';
import excaliburPoolABI from '../../abi/uniswap-v2/excalibur-pool.json';
import { getDexKeysWithNetwork } from '../../utils';

export const ExcaliburConfig: DexConfigMap<DexParams> = {
  Excalibur: {
    [Network.FANTOM]: {
      factoryAddress: '0x08b3CCa975a82cFA6f912E0eeDdE53A629770D3f',
      initCode:
        '0x3b43fe52e9f2b1864ca8a959ca3ac9c5fbc46f6379347e5f7d4e60b0ca479792',
      feeCode: 0, // this is ignored as Excalibur uses dynamic fees
    },
  },
};

export class Excalibur extends UniswapV2 {
  excaliburPool: Interface;

  public static dexKeysWithNetwork: { key: string; networks: Network[] }[] =
    getDexKeysWithNetwork(ExcaliburConfig);

  constructor(
    protected network: Network,
<<<<<<< HEAD
    dexKey: string,
=======
    public dexKey: string,
>>>>>>> d7a6f21c
    protected dexHelper: IDexHelper,
  ) {
    super(
      network,
      dexKey,
      dexHelper,
      true,
      ExcaliburConfig[dexKey][network].factoryAddress,
      ExcaliburConfig[dexKey][network].subgraphURL,
      ExcaliburConfig[dexKey][network].initCode,
      ExcaliburConfig[dexKey][network].feeCode,
    );
    this.excaliburPool = new Interface(excaliburPoolABI);
  }

  protected getFeesMultiCallData(pair: UniswapV2Pair) {
    const callEntry = {
      target: pair.exchange!,
      callData: this.excaliburPool.encodeFunctionData('feeAmount', []),
    };
    const callDecoder = (values: any[]) =>
      Math.ceil(
        parseInt(
          this.excaliburPool
            .decodeFunctionResult('feeAmount', values)[0]
            .toString(),
        ) / 10,
      );
    return {
      callEntry,
      callDecoder,
    };
  }
}<|MERGE_RESOLUTION|>--- conflicted
+++ resolved
@@ -26,11 +26,7 @@
 
   constructor(
     protected network: Network,
-<<<<<<< HEAD
     dexKey: string,
-=======
-    public dexKey: string,
->>>>>>> d7a6f21c
     protected dexHelper: IDexHelper,
   ) {
     super(
