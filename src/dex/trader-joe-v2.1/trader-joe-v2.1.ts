--- conflicted
+++ resolved
@@ -20,131 +20,4 @@
       TraderJoeV21RouterABI as JsonFragment[],
     );
   }
-<<<<<<< HEAD
-
-  getAdapterParam(
-    srcToken: Address,
-    destToken: Address,
-    srcAmount: NumberAsString,
-    destAmount: NumberAsString,
-    data: TraderJoeV2Data,
-    side: SwapSide,
-  ): AdapterExchangeParam {
-    let payload = this.abiCoder.encodeParameters(
-      ['tuple(tuple(uint256[],uint8[],address[]),uint256)'],
-      [
-        [
-          [data.binSteps, data.versions, data.tokenPath],
-          getLocalDeadlineAsFriendlyPlaceholder(), // _deadline: uint256
-        ],
-      ],
-    );
-
-    return {
-      targetExchange: this.routerAddress,
-      payload,
-      networkFee: '0',
-    };
-  }
-
-  getSimpleParam(
-    srcToken: Address,
-    destToken: Address,
-    srcAmount: NumberAsString,
-    destAmount: NumberAsString,
-    data: TraderJoeV2Data,
-    side: SwapSide,
-  ): AsyncOrSync<SimpleExchangeParam> {
-    const swapFunction =
-      side === SwapSide.SELL
-        ? TraderJoeV2RouterFunctions.swapExactTokensForTokens
-        : TraderJoeV2RouterFunctions.swapTokensForExactTokens;
-
-    const swapFunctionParams: TraderJoeV2RouterParam =
-      side === SwapSide.SELL
-        ? [
-            srcAmount,
-            destAmount,
-            [data.binSteps, data.versions, data.tokenPath],
-            this.augustusAddress,
-            getLocalDeadlineAsFriendlyPlaceholder(),
-          ]
-        : [
-            destAmount,
-            srcAmount,
-            [data.binSteps, data.versions, data.tokenPath],
-            this.augustusAddress,
-            getLocalDeadlineAsFriendlyPlaceholder(),
-          ];
-
-    const swapData = this.exchangeRouterInterface.encodeFunctionData(
-      swapFunction,
-      swapFunctionParams,
-    );
-
-    return this.buildSimpleParamWithoutWETHConversion(
-      srcToken,
-      srcAmount,
-      destToken,
-      destAmount,
-      swapData,
-      this.routerAddress,
-    );
-  }
-
-  getDexParam(
-    srcToken: Address,
-    destToken: Address,
-    srcAmount: NumberAsString,
-    destAmount: NumberAsString,
-    recipient: Address,
-    data: TraderJoeV2Data,
-    side: SwapSide,
-  ): DexExchangeParam {
-    const swapFunction =
-      side === SwapSide.SELL
-        ? TraderJoeV2RouterFunctions.swapExactTokensForTokens
-        : TraderJoeV2RouterFunctions.swapTokensForExactTokens;
-
-    const placeholder = getLocalDeadlineAsFriendlyPlaceholder();
-
-    const swapFunctionParams: TraderJoeV2RouterParam =
-      side === SwapSide.SELL
-        ? [
-            srcAmount,
-            destAmount,
-            [data.binSteps, data.versions, data.tokenPath],
-            recipient,
-            placeholder,
-          ]
-        : [
-            destAmount,
-            srcAmount,
-            [data.binSteps, data.versions, data.tokenPath],
-            recipient,
-            placeholder,
-          ];
-
-    const swapData = this.exchangeRouterInterface.encodeFunctionData(
-      swapFunction,
-      swapFunctionParams,
-    );
-
-    return {
-      needWrapNative: this.needWrapNative,
-      dexFuncHasRecipient: true,
-      exchangeData: swapData,
-      targetExchange: this.routerAddress,
-      returnAmountPos:
-        side === SwapSide.SELL
-          ? extractReturnAmountPosition(
-              this.exchangeRouterInterface,
-              swapFunction,
-              'amountOut',
-            )
-          : undefined,
-    };
-  }
-=======
->>>>>>> af678e25
 }