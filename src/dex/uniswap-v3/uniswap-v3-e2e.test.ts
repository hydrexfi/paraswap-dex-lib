--- conflicted
+++ resolved
@@ -1185,18 +1185,6 @@
     });
   });
 
-<<<<<<< HEAD
-  describe('VelodromeSlipstream', () => {
-    const dexKey = 'VelodromeSlipstream';
-    describe('Optimism', () => {
-      const network = Network.OPTIMISM;
-
-      const tokenASymbol: string = 'wstETH';
-      const tokenBSymbol: string = 'WETH';
-
-      const tokenAAmount: string = '1000000000000000000';
-      const tokenBAmount: string = '1000000000000000000';
-=======
   describe('SpookySwapV3 E2E', () => {
     const dexKey = 'SpookySwapV3';
     describe('Fantom', () => {
@@ -1207,7 +1195,6 @@
 
       const tokenAAmount: string = '100000000';
       const tokenBAmount: string = '2023063319850617015';
->>>>>>> 9c6ea504
       const nativeTokenAmount = '1000000000000000000';
 
       testForNetwork(
@@ -1221,19 +1208,18 @@
       );
     });
   });
-<<<<<<< HEAD
-
-  describe('AerodromeSlipstream', () => {
-    const dexKey = 'AerodromeSlipstream';
-    describe('Base', () => {
-      const network = Network.BASE;
-
-      const tokenASymbol: string = 'USDbC';
-      const tokenBSymbol: string = 'DAI';
-
-      const tokenAAmount: string = '111110000';
-      const tokenBAmount: string = '110000000000000000';
-      const nativeTokenAmount = '1100000000000000000';
+
+  describe('VelodromeSlipstream', () => {
+    const dexKey = 'VelodromeSlipstream';
+    describe('Optimism', () => {
+      const network = Network.OPTIMISM;
+
+      const tokenASymbol: string = 'wstETH';
+      const tokenBSymbol: string = 'WETH';
+
+      const tokenAAmount: string = '1000000000000000000';
+      const tokenBAmount: string = '1000000000000000000';
+      const nativeTokenAmount = '1000000000000000000';
 
       testForNetwork(
         network,
@@ -1246,6 +1232,28 @@
       );
     });
   });
-=======
->>>>>>> 9c6ea504
+
+  describe('AerodromeSlipstream', () => {
+    const dexKey = 'AerodromeSlipstream';
+    describe('Base', () => {
+      const network = Network.BASE;
+
+      const tokenASymbol: string = 'USDbC';
+      const tokenBSymbol: string = 'DAI';
+
+      const tokenAAmount: string = '111110000';
+      const tokenBAmount: string = '110000000000000000';
+      const nativeTokenAmount = '1100000000000000000';
+
+      testForNetwork(
+        network,
+        dexKey,
+        tokenASymbol,
+        tokenBSymbol,
+        tokenAAmount,
+        tokenBAmount,
+        nativeTokenAmount,
+      );
+    });
+  });
 });