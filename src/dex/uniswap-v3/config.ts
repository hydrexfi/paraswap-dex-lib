--- conflicted
+++ resolved
@@ -470,7 +470,6 @@
       subgraphURL: 'GENunSHWLBXm59mBSgPzQ8metBEp9YDfdqwFr91Av1UM',
     },
   },
-<<<<<<< HEAD
   PangolinV3: {
     [Network.AVALANCHE]: {
       factory: '0x1128F23D0bc0A8396E9FBC3c0c68f5EA228B8256',
@@ -488,7 +487,8 @@
       initHash:
         '0xa9bb1321d78097b23af97a9c07d5ec13e1adc404334585171c54ecccb5ad93b2',
       subgraphURL: 'EMnAvnfc1fwGSU6ToqYJCeEkXmSgmDmhwtyaha1tM5oi',
-=======
+    },
+  },
   Wagmi: {
     [Network.SONIC]: {
       factory: '0x56CFC796bC88C9c7e1b38C2b0aF9B7120B079aef',
@@ -500,7 +500,6 @@
       chunksCount: 10,
       initRetryFrequency: 10,
       initHash: `0x30146866f3a846fe3c636beb2756dbd24cf321bc52c9113c837c21f47470dfeb`,
->>>>>>> 71e000b0
     },
   },
 };
