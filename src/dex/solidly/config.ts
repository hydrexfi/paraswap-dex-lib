import { DexParams } from './types';
import { DexConfigMap, AdapterMappings } from '../../types';
import { Network, SwapSide } from '../../constants';

export const SolidlyConfig: DexConfigMap<DexParams> = {
  Solidly: {
    [Network.FANTOM]: {
      subgraphURL:
        'https://api.thegraph.com/subgraphs/name/deusfinance/solidly',
      factoryAddress: '0x3faab499b519fdc5819e3d7ed0c26111904cbc28',
      router: '0x93d2611EB8b85bE4FDEa9D94Ce9913D90072eC0f',
      initCode:
        '0x57ae84018c47ebdaf7ddb2d1216c8c36389d12481309af65428eb6d460f747a4',
      // Fixed Fees, same for volatile and stable pools
      feeCode: 1,
      poolGasCost: 180 * 1000,
    },
  },
  SolidlyV2: {
    [Network.MAINNET]: {
      factoryAddress: '0x777de5Fe8117cAAA7B44f396E93a401Cf5c9D4d6',
      router: '0x5b39e7A1C706464F5B3956b21CD22a43F0dB0eAC',
      subgraphURL: 'https://api.thegraph.com/subgraphs/name/0xc30/solidly',
      initCode:
        '0x413d36e4ab9e83cf39b8064a3b5c98253a9e46a6cf02c8efd185314c866d656b',
      stableFee: 200, // This is not fixed
      volatileFee: 2000,
      feeCode: 0,
      poolGasCost: 220 * 1000, // https://dashboard.tenderly.co/paraswap/paraswap/tx/mainnet/0x80f01d841ac01cfaedc93ceaadc88fc799ee1539841c2ac19cfccfdcfb605d70/gas-usage
      feeFactor: 1e6,
    },
  },
  Dystopia: {
    [Network.POLYGON]: {
      subgraphURL:
        'https://api.thegraph.com/subgraphs/name/dystopia-exchange/dystopia-v2',
      factoryAddress: '0x1d21Db6cde1b18c7E47B0F7F42f4b3F68b9beeC9',
      router: '0xc8DB3501281c192fFE9697A1b905b161ca0cd64d',
      initCode:
        '0x009bce6d7eb00d3d075e5bd9851068137f44bba159f1cde806a268e20baaf2e8',
      // Fixed Fees, same for volatile and stable pools
      feeCode: 5,
      poolGasCost: 180 * 1000,
    },
  },
  SpiritSwapV2: {
    [Network.FANTOM]: {
      subgraphURL:
        'https://api.thegraph.com/subgraphs/name/layer3org/spiritswap-v2',
      factoryAddress: '0x9d3591719038752db0c8bEEe2040FfcC3B2c6B9c',
      router: '0x93d2611EB8b85bE4FDEa9D94Ce9913D90072eC0f',
      initCode:
        '0x5442fb448d86f32a7d2a9dc1a457e64bf5a6c77415d98802aac4fb5a9dc5ecd9',
      // updatable fees on the pool contract without event
      stableFee: 4, // 10000 / 2500 = 4 in BPS
      volatileFee: 18, // ceil(10000 / 556) = 18 in BPS
      poolGasCost: 180 * 1000,
      feeCode: 4,
    },
  },
  Velodrome: {
    [Network.OPTIMISM]: {
      subgraphURL: 'https://api.thegraph.com/subgraphs/name/dmihal/velodrome',
      factoryAddress: '0x25cbddb98b35ab1ff77413456b31ec81a6b6b746',
      router: '0xa2f581b012E0f2dcCDe86fCbfb529f4aC5dD4983',
      initCode:
        '0xc1ac28b1c4ebe53c0cff67bab5878c4eb68759bb1e9f73977cd266b247d149f0',
      // updatable fees on the factory without event
      stableFee: 2,
      volatileFee: 2,
      poolGasCost: 180 * 1000,
      feeCode: 2,
    },
  },
  Cone: {
    [Network.BSC]: {
      subgraphURL: 'https://api.thegraph.com/subgraphs/name/cone-exchange/cone',
      factoryAddress: '0x0EFc2D2D054383462F2cD72eA2526Ef7687E1016',
      router: '0xc2b5a8082D2E1867A9CBBF41b625E3ae9dF81f8b',
      initCode:
        '04b89f6ddaef769d145acd66e1700a76b1b7c369dfe9558e67ed6495b3b93fe4',
      // Variable fees. Defaults:
      // Stable: 10000 (0,01%) ('1' in uniswap)
      // Volatile: 2000 (0,05%) ('5' in uniswap)
      poolGasCost: 180 * 1000,
      feeCode: 0, // variable
    },
  },
<<<<<<< HEAD
  Thena: {
    [Network.BSC]: {
      subgraphURL: 'https://api.thegraph.com/subgraphs/name/thenaursa/thena-v1',
      factoryAddress: '0xAFD89d21BdB66d00817d4153E055830B1c2B3970',
      router: '0xd4ae6eCA985340Dd434D38F470aCCce4DC78D109',
      initCode:
        '0x8d3d214c094a9889564f695c3e9fa516dd3b50bc3258207acd7f8b8e6b94fb65',
      stableFee: 1, // 10000 / 10000 = 1 in BPS
      volatileFee: 20, // 10000 / 500 = 20 in BPS
      poolGasCost: 180 * 1000,
      feeCode: 1,
=======
  SoliSnek: {
    [Network.AVALANCHE]: {
      subgraphURL:
        'https://api.thegraph.com/subgraphs/name/solisnek-finance/solisnek-avalanche',
      factoryAddress: '0xeeee1F1c93836B2CAf8B9E929cb978c35d46657E',
      router: '0x609AcD8Fc955Dd7E744c7DFFc9930a7A6654DE43',
      initCode:
        '0x79cda3bba5402e92f13ed1967c06033e6b7a1bc8d2e1d013b29fa0c4d0a4aa0f',
      // updatable fees on the factory without event
      stableFee: 2,
      volatileFee: 20,
      poolGasCost: 180 * 1000,
      feeCode: 2,
>>>>>>> 6dea5d38
    },
  },
};

export const Adapters: Record<number, AdapterMappings> = {
  [Network.POLYGON]: {
    [SwapSide.SELL]: [{ name: 'PolygonAdapter02', index: 3 }], // dystopia
  },
  [Network.FANTOM]: {
    [SwapSide.SELL]: [{ name: 'FantomAdapter01', index: 10 }], // solidly + spiritSwapV2
  },
  [Network.OPTIMISM]: {
    [SwapSide.SELL]: [{ name: 'OptimismAdapter01', index: 8 }], // velodrome
  },
  [Network.BSC]: {
    [SwapSide.SELL]: [{ name: 'BscAdapter02', index: 1 }], // thena + cone
  },
  [Network.MAINNET]: {
    [SwapSide.SELL]: [{ name: 'Adapter04', index: 1 }], // solidly
  },
  [Network.AVALANCHE]: {
    [SwapSide.SELL]: [{ name: 'AvalancheAdapter02', index: 3 }], // solisnek
  },
};<|MERGE_RESOLUTION|>--- conflicted
+++ resolved
@@ -86,7 +86,6 @@
       feeCode: 0, // variable
     },
   },
-<<<<<<< HEAD
   Thena: {
     [Network.BSC]: {
       subgraphURL: 'https://api.thegraph.com/subgraphs/name/thenaursa/thena-v1',
@@ -98,7 +97,8 @@
       volatileFee: 20, // 10000 / 500 = 20 in BPS
       poolGasCost: 180 * 1000,
       feeCode: 1,
-=======
+    },
+  },
   SoliSnek: {
     [Network.AVALANCHE]: {
       subgraphURL:
@@ -112,7 +112,6 @@
       volatileFee: 20,
       poolGasCost: 180 * 1000,
       feeCode: 2,
->>>>>>> 6dea5d38
     },
   },
 };
