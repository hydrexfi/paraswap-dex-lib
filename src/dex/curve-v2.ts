--- conflicted
+++ resolved
@@ -13,13 +13,6 @@
 import Web3 from 'web3';
 import { IDexHelper } from '../dex-helper';
 
-<<<<<<< HEAD
-type CurveV2Data = {
-  exchange: Address;
-  i: number;
-  j: number;
-  underlyingSwap: boolean;
-=======
 export enum CurveV2SwapType {
   EXCHANGE,
   EXCHANGE_UNDERLYING,
@@ -32,7 +25,6 @@
   exchange: string;
   originalPoolAddress: Address;
   swapType: CurveV2SwapType;
->>>>>>> b40e63ec
 };
 
 type CurveV2Param = [
