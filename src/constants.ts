--- conflicted
+++ resolved
@@ -44,11 +44,8 @@
   ARBITRUM = 42161,
   OPTIMISM = 10,
   BASE = 8453,
-<<<<<<< HEAD
   SEPOLIA = 11155111,
-=======
   GNOSIS = 100,
->>>>>>> c0646028
 }
 export const SUBGRAPH_TIMEOUT = 20 * 1000;
 
