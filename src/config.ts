--- conflicted
+++ resolved
@@ -46,27 +46,16 @@
     nativeTokenSymbol: 'ETH',
     wrappedNativeTokenAddress: '0xc02aaa39b223fe8d0a0e5c4f27ead9083c756cc2',
     hasEIP1559: true,
-<<<<<<< HEAD
     augustusAddress: '0xE4e284Eb7a312d95A7949fCA8C634164358f4492',
     augustusV6Address: '0x4824F6270243e60a41f0a787f69A3a58f02cf73F',
-=======
-    augustusAddress: '0xDEF171Fe48CF0115B1d80b88dc8eAB59176FEe57',
-    augustusV6Address: '0xb5F65c773be3A3758B0D1Cb168aD6fEC53a4a9f3',
->>>>>>> f7879cf2
     augustusRFQAddress: '0xe92b586627ccA7a83dC919cc7127196d70f55a06',
     tokenTransferProxyAddress: '0x216b4b4ba9f3e719726886d34a177484278bfcae',
     multicallV2Address: '0x5BA1e12693Dc8F9c48aAD8770482f4739bEeD696',
     privateHttpProvider: process.env.HTTP_PROVIDER_1,
     executorsAddresses: {
-<<<<<<< HEAD
       Executor01: '0x74Ce01b7964D92B1B64e7d51BAB53a3b03648A46',
       Executor02: '0xD75dcd6C69c78F825Cd73B6348cf7565e3a25EFB',
       Executor03: '0xD3F9Ac30bb7b459D3341D0869d9d3Eea80e5d3e6',
-=======
-      Executor01: '0xEfF976Aa628FD7239A3D0833bD03Ee49A4E030Fb',
-      Executor02: '0x60Fb41482E9bC95f1944841D635a1ea9D72ff412',
-      Executor03: '0x6B8565671C9c70b106848f36a6C871366C63c8c5',
->>>>>>> f7879cf2
     },
     adapterAddresses: {
       Adapter01: '0x9bE264469eF954c139Da4A45Cf76CbCC5e3A6A73',
@@ -177,15 +166,10 @@
     wrappedNativeTokenAddress: '0xbb4cdb9cbd36b01bd1cbaebf2de08d9173bc095c',
     hasEIP1559: false,
     augustusAddress: '0xDEF171Fe48CF0115B1d80b88dc8eAB59176FEe57',
-    augustusV6Address: '0xB80Bbd8566430Ff1de526db43F4452f5D579c253',
     augustusRFQAddress: '0x8DcDfe88EF0351f27437284D0710cD65b20288bb',
     tokenTransferProxyAddress: '0x216b4b4ba9f3e719726886d34a177484278bfcae',
     multicallV2Address: '0xC50F4c1E81c873B2204D7eFf7069Ffec6Fbe136D',
     privateHttpProvider: process.env.HTTP_PROVIDER_56,
-    executorsAddresses: {
-      Executor01: '0x2BC35B8Bc9e00ebECA110270098819cf8Dc4DD80',
-      Executor02: '0xE92A29AED3e053beEe8bf3cE2ea6Abb0663B1b0c',
-    },
     hashFlowAuthToken: process.env.API_KEY_HASHFLOW_AUTH_TOKEN || '',
     smardexSubgraphAuthToken: process.env.API_KEY_SMARDEX_SUBGRAPH || '',
     hashFlowDisabledMMs:
@@ -211,18 +195,15 @@
     wrappedNativeTokenAddress: '0x0d500B1d8E8eF31E21C99d1Db9A6444d3ADf1270',
     hasEIP1559: true,
     augustusAddress: '0xDEF171Fe48CF0115B1d80b88dc8eAB59176FEe57',
+    augustusV6Address: '0x80492bC2A01172A6796af80576D185018BF34d5B',
     augustusRFQAddress: '0xF3CD476C3C4D3Ac5cA2724767f269070CA09A043',
     tokenTransferProxyAddress: '0x216b4b4ba9f3e719726886d34a177484278bfcae',
     multicallV2Address: '0x275617327c958bD06b5D6b871E7f491D76113dd8',
     privateHttpProvider: process.env.HTTP_PROVIDER_137,
-<<<<<<< HEAD
-=======
     executorsAddresses: {
       Executor01: '0x00aeCC0E97060628f88282805FCfb80cc8877740',
       Executor02: '0xa11ADAdFAd58Aad4827B973b24CF595c201dfc22',
-      Executor03: '0x46f3661c7c5a2C1fBcCC177DD431bAc8c9AE11fe',
-    },
->>>>>>> f7879cf2
+    },
     hashFlowAuthToken: process.env.API_KEY_HASHFLOW_AUTH_TOKEN || '',
     smardexSubgraphAuthToken: process.env.API_KEY_SMARDEX_SUBGRAPH || '',
     hashFlowDisabledMMs:
@@ -250,11 +231,7 @@
     wrappedNativeTokenAddress: '0xB31f66AA3C1e785363F0875A1B74E27b85FD66c7',
     hasEIP1559: true,
     augustusAddress: '0xDEF171Fe48CF0115B1d80b88dc8eAB59176FEe57',
-<<<<<<< HEAD
-    augustusV6Address: '0x692aF0a7956FF165F438568b7D95B9cC288bE6c5',
-=======
-    augustusV6Address: '0xB16Cb3aAeb51D2c75f180747415F8ECaAfB9a7dF',
->>>>>>> f7879cf2
+    augustusV6Address: '0xe8a4Ec22b7BaC07a7e2b5A1eD93d2944c397e71b',
     augustusRFQAddress: '0x34302c4267d0dA0A8c65510282Cc22E9e39df51f',
     tokenTransferProxyAddress: '0x216b4b4ba9f3e719726886d34a177484278bfcae',
     multicallV2Address: '0xd7Fc8aD069f95B6e2835f4DEff03eF84241cF0E1',
@@ -265,13 +242,8 @@
       process.env[`HASHFLOW_DISABLED_MMS_43114`]?.split(',') || [],
     dexalotAuthToken: process.env.API_KEY_DEXALOT_AUTH_TOKEN || '',
     executorsAddresses: {
-<<<<<<< HEAD
-      Executor01: '0x3AEeB8f4D543a06b687997313b668816fea385fF',
-      Executor02: '0x81Fa49c0Ba598527D9C483819248e2E9FE677DCA',
-=======
-      Executor01: '0xb945B80747F96dE03523c3c069FaFCda23B14Dc4',
-      Executor02: '0x7fB3a0D8aC2c1414B2B5faA519F5BE4C4871a970',
->>>>>>> f7879cf2
+      Executor01: '0x958F695C0755CBD505AB6EBC9Ece9eC1370a8617',
+      Executor02: '0xBda365702750af180abEd5f53318Ae61c002e674',
     },
     adapterAddresses: {
       AvalancheAdapter01: '0x745Ec73855CeC7249E5fF4c9DD81cc65b4D297a9',
@@ -323,11 +295,7 @@
     wrappedNativeTokenAddress: '0x82aF49447D8a07e3bd95BD0d56f35241523fBab1',
     hasEIP1559: false,
     augustusAddress: '0xDEF171Fe48CF0115B1d80b88dc8eAB59176FEe57',
-<<<<<<< HEAD
-    augustusV6Address: '0x95a7CE91b8478449FE9454538E357A26A535d102',
-=======
-    augustusV6Address: '0xd67908604f12044B2692888cE02E3eC9F1D96d65',
->>>>>>> f7879cf2
+    augustusV6Address: '0x205ca600811Dab8c01d807851bbB32a1fEf454fF',
     augustusRFQAddress: '0x0927FD43a7a87E3E8b81Df2c44B03C4756849F6D',
     tokenTransferProxyAddress: '0x216b4b4ba9f3e719726886d34a177484278bfcae',
     multicallV2Address: '0x7eCfBaa8742fDf5756DAC92fbc8b90a19b8815bF',
@@ -338,13 +306,8 @@
     hashFlowDisabledMMs:
       process.env[`HASHFLOW_DISABLED_MMS_42161`]?.split(',') || [],
     executorsAddresses: {
-<<<<<<< HEAD
-      Executor01: '0x2927e4a2cFDAE27B27bd3F6c0A6376fF1608C354',
-      Executor02: '0xD095802e643E663C5Af0d62dDfe727aD85f18618',
-=======
-      Executor01: '0x337315830D7B5A73D941128574305847e8F69d5D',
-      Executor02: '0xdF2a9d46348DCCEcABEcee4E47ADdeC4F5624F0e',
->>>>>>> f7879cf2
+      Executor01: '0x1F08e050B296c0FfA9161420fd1277a17588f324',
+      Executor02: '0x4465c0F6E5802FD54c44398807A6036A9e649052',
     },
     adapterAddresses: {
       ArbitrumAdapter01: '0x369A2FDb910d432f0a07381a5E3d27572c876713',
