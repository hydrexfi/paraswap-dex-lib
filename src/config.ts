import { Config, Address, Token } from './types';

import { Network, PORT_TEST_SERVER, ETHER_ADDRESS } from './constants';
import { isETHAddress } from './utils';
import { RFQConfig } from './dex/generic-rfq/types';

// Hardcoded and environment values from which actual config is derived
type BaseConfig = {
  network: number;
  networkName: string;
  isTestnet: boolean;
  mainnetNetwork?: number;
  nativeTokenName?: string;
  nativeTokenSymbol: string;
  wrappedNativeTokenName?: string;
  wrappedNativeTokenSymbol?: string;
  wrappedNativeTokenAddress: Address;
  hasEIP1559: boolean;
  augustusAddress: Address;
  augustusRFQAddress: Address;
  tokenTransferProxyAddress: Address;
  multicallV2Address: Address;
  privateHttpProvider?: string;
  adapterAddresses: { [name: string]: Address };
  uniswapV2ExchangeRouterAddress: Address;
  uniswapV3EventLoggingSampleRate?: number;
  rfqConfigs: Record<string, RFQConfig>;
  rpcPollingMaxAllowedStateDelayInBlocks: number;
  rpcPollingBlocksBackToTriggerUpdate: number;
  hashFlowAuthToken?: string;
  hashFlowDisabledMMs: string[];
  swaapV2AuthToken?: string;
  dexalotAuthToken?: string;
  smardexSubgraphAuthToken?: string;
  forceRpcFallbackDexs: string[];
};

const baseConfigs: { [network: number]: BaseConfig } = {
  [Network.MAINNET]: {
    network: Network.MAINNET,
    networkName: 'Ethereum Mainnet',
    isTestnet: false,
    nativeTokenName: 'Ether',
    nativeTokenSymbol: 'ETH',
    wrappedNativeTokenAddress: '0xc02aaa39b223fe8d0a0e5c4f27ead9083c756cc2',
    hasEIP1559: true,
    augustusAddress: '0xDEF171Fe48CF0115B1d80b88dc8eAB59176FEe57',
    augustusRFQAddress: '0xe92b586627ccA7a83dC919cc7127196d70f55a06',
    tokenTransferProxyAddress: '0x216b4b4ba9f3e719726886d34a177484278bfcae',
    multicallV2Address: '0x5BA1e12693Dc8F9c48aAD8770482f4739bEeD696',
    privateHttpProvider: process.env.HTTP_PROVIDER_1,
    adapterAddresses: {
      Adapter01: '0x9bE264469eF954c139Da4A45Cf76CbCC5e3A6A73',
      Adapter02: '0xFC2Ba6E830a04C25e207B8214b26d8C713F6881F',
      Adapter03: '0xBAEeb4540f59d30E567a5B563CC0c4587eDd9366',
      Adapter04: '0x369A2FDb910d432f0a07381a5E3d27572c876713',
<<<<<<< HEAD
      Adapter05: '0x97bdD2B98D9802b0e387FefdB2882C1b2dc2c344',
=======
      Adapter05: '0x3329dfa55A40B450952FBE0203167Ae6908E656d',
      Adapter06: '0xe9166234DFB6d3ec05C82404109C02Ca82b16c22',
>>>>>>> fdfc0878
      BuyAdapter: '0x84bEF12C9931cE12662cc9F2366b6a5029E4BD29',
      BuyAdapter02: '0x40dB7541b0c655a3a70c4713aD6879Ec3861c1FE',
    },
    uniswapV2ExchangeRouterAddress:
      '0xF9234CB08edb93c0d4a4d4c70cC3FfD070e78e07',
    rpcPollingMaxAllowedStateDelayInBlocks: 0,
    rpcPollingBlocksBackToTriggerUpdate: 0,
    swaapV2AuthToken: process.env.API_KEY_SWAAP_V2_AUTH_TOKEN || '',
    hashFlowAuthToken: process.env.API_KEY_HASHFLOW_AUTH_TOKEN || '',
    smardexSubgraphAuthToken: process.env.API_KEY_SMARDEX_SUBGRAPH || '',
    hashFlowDisabledMMs:
      process.env[`HASHFLOW_DISABLED_MMS_1`]?.split(',') || [],
    uniswapV3EventLoggingSampleRate: 0,
    rfqConfigs: {
      DummyParaSwapPool: {
        maker: process.env.TEST_ADDRESS!,
        tokensConfig: {
          reqParams: {
            url: `http://localhost:${PORT_TEST_SERVER}/tokens`,
            method: 'GET',
          },
          secret: {
            domain: 'paraswap-test',
            accessKey: 'access',
            secretKey: 'secret',
          },
          intervalMs: 1000 * 60 * 60 * 10, // every 10 minutes
          dataTTLS: 1000 * 60 * 60 * 11, // ttl 11 minutes
        },
        pairsConfig: {
          reqParams: {
            url: `http://localhost:${PORT_TEST_SERVER}/pairs`,
            method: 'GET',
          },
          secret: {
            domain: 'paraswap-test',
            accessKey: 'access',
            secretKey: 'secret',
          },
          intervalMs: 1000 * 60 * 60 * 10, // every 10 minutes
          dataTTLS: 1000 * 60 * 60 * 11, // ttl 11 minutes
        },
        rateConfig: {
          reqParams: {
            url: `http://localhost:${PORT_TEST_SERVER}/prices`,
            method: 'GET',
          },
          secret: {
            domain: 'paraswap-test',
            accessKey: 'access',
            secretKey: 'secret',
          },
          intervalMs: 1000 * 60 * 60 * 1, // every 1 minute
          dataTTLS: 1000 * 60 * 60 * 1, // ttl 1 minute
        },
        firmRateConfig: {
          url: `http://localhost:${PORT_TEST_SERVER}/firm`,
          method: 'POST',
          secret: {
            domain: 'paraswap-test',
            accessKey: 'access',
            secretKey: 'secret',
          },
        },
      },
    },
    forceRpcFallbackDexs: [],
  },
  [Network.ROPSTEN]: {
    network: Network.ROPSTEN,
    networkName: 'Ethereum Ropsten Testnet',
    isTestnet: true,
    mainnetNetwork: Network.MAINNET,
    nativeTokenName: 'Ether',
    nativeTokenSymbol: 'ETH',
    wrappedNativeTokenAddress: '0xc778417E063141139Fce010982780140Aa0cD5Ab',
    hasEIP1559: true,
    augustusAddress: '0xDEF171Fe48CF0115B1d80b88dc8eAB59176FEe57',
    augustusRFQAddress: '0x34268C38fcbC798814b058656bC0156C7511c0E4',
    tokenTransferProxyAddress: '0x216b4b4ba9f3e719726886d34a177484278bfcae',
    multicallV2Address: '0x5BA1e12693Dc8F9c48aAD8770482f4739bEeD696',
    privateHttpProvider: process.env.HTTP_PROVIDER_3,
    hashFlowDisabledMMs:
      process.env[`HASHFLOW_DISABLED_MMS_3`]?.split(',') || [],

    adapterAddresses: {
      RopstenAdapter01: '0x59b7F6258e78C3E5234bb651656EDd0e08868cd5',
      RopstenBuyAdapter: '0x63e908A4C793a33e40254362ED1A5997a234D85C',
    },
    uniswapV2ExchangeRouterAddress:
      '0x53e693c6C7FFC4446c53B205Cf513105Bf140D7b',
    rfqConfigs: {},
    rpcPollingMaxAllowedStateDelayInBlocks: 5,
    rpcPollingBlocksBackToTriggerUpdate: 3,
    forceRpcFallbackDexs: [],
  },
  [Network.BSC]: {
    network: Network.BSC,
    networkName: 'Binance Smart Chain Mainnet',
    isTestnet: false,
    nativeTokenSymbol: 'BNB',
    wrappedNativeTokenAddress: '0xbb4cdb9cbd36b01bd1cbaebf2de08d9173bc095c',
    hasEIP1559: false,
    augustusAddress: '0xDEF171Fe48CF0115B1d80b88dc8eAB59176FEe57',
    augustusRFQAddress: '0x8DcDfe88EF0351f27437284D0710cD65b20288bb',
    tokenTransferProxyAddress: '0x216b4b4ba9f3e719726886d34a177484278bfcae',
    multicallV2Address: '0xC50F4c1E81c873B2204D7eFf7069Ffec6Fbe136D',
    privateHttpProvider: process.env.HTTP_PROVIDER_56,
    hashFlowAuthToken: process.env.API_KEY_HASHFLOW_AUTH_TOKEN || '',
    smardexSubgraphAuthToken: process.env.API_KEY_SMARDEX_SUBGRAPH || '',
    hashFlowDisabledMMs:
      process.env[`HASHFLOW_DISABLED_MMS_56`]?.split(',') || [],
    adapterAddresses: {
      BscAdapter01: '0xA31d9C571DF00e0F428B0bD24c34D103E8112222',
      BscAdapter02: '0x7A8f0436981B893349514655a00Ca974A6e9fd93',
      BscBuyAdapter: '0x2389726B55948d8D8944b0145204761215AaEc71',
    },
    rpcPollingMaxAllowedStateDelayInBlocks: 1,
    rpcPollingBlocksBackToTriggerUpdate: 1,
    uniswapV2ExchangeRouterAddress:
      '0x53e693c6C7FFC4446c53B205Cf513105Bf140D7b',
    rfqConfigs: {},
    forceRpcFallbackDexs: [],
  },
  [Network.POLYGON]: {
    network: Network.POLYGON,
    networkName: 'Polygon Mainnet',
    isTestnet: false,
    nativeTokenName: 'Matic',
    nativeTokenSymbol: 'MATIC',
    wrappedNativeTokenAddress: '0x0d500B1d8E8eF31E21C99d1Db9A6444d3ADf1270',
    hasEIP1559: true,
    augustusAddress: '0xDEF171Fe48CF0115B1d80b88dc8eAB59176FEe57',
    augustusRFQAddress: '0xF3CD476C3C4D3Ac5cA2724767f269070CA09A043',
    tokenTransferProxyAddress: '0x216b4b4ba9f3e719726886d34a177484278bfcae',
    multicallV2Address: '0x275617327c958bD06b5D6b871E7f491D76113dd8',
    privateHttpProvider: process.env.HTTP_PROVIDER_137,
    hashFlowAuthToken: process.env.API_KEY_HASHFLOW_AUTH_TOKEN || '',
    smardexSubgraphAuthToken: process.env.API_KEY_SMARDEX_SUBGRAPH || '',
    hashFlowDisabledMMs:
      process.env[`HASHFLOW_DISABLED_MMS_137`]?.split(',') || [],
    adapterAddresses: {
      PolygonAdapter01: '0xE44769f42E1e9592f86B82f206407a8f7C84b4ed',
      PolygonAdapter02: '0xE7d4CC1589311BD7Bb58739269748a20DAAD755D',
      PolygonBuyAdapter: '0x8643Aa3E63dF7742223A713C7525677df336183f',
    },
    uniswapV2ExchangeRouterAddress:
      '0xf3938337F7294fEf84e9B2c6D548A93F956Cc281',
    uniswapV3EventLoggingSampleRate: 0,
    rfqConfigs: {},
    rpcPollingMaxAllowedStateDelayInBlocks: 2,
    rpcPollingBlocksBackToTriggerUpdate: 1,
    swaapV2AuthToken: process.env.API_KEY_SWAAP_V2_AUTH_TOKEN || '',
    forceRpcFallbackDexs: [],
  },
  [Network.AVALANCHE]: {
    network: Network.AVALANCHE,
    networkName: 'Avalanche Mainnet C-Chain',
    isTestnet: false,
    nativeTokenName: 'Avax',
    nativeTokenSymbol: 'AVAX',
    wrappedNativeTokenAddress: '0xB31f66AA3C1e785363F0875A1B74E27b85FD66c7',
    hasEIP1559: true,
    augustusAddress: '0xDEF171Fe48CF0115B1d80b88dc8eAB59176FEe57',
    augustusRFQAddress: '0x34302c4267d0dA0A8c65510282Cc22E9e39df51f',
    tokenTransferProxyAddress: '0x216b4b4ba9f3e719726886d34a177484278bfcae',
    multicallV2Address: '0xd7Fc8aD069f95B6e2835f4DEff03eF84241cF0E1',
    privateHttpProvider: process.env.HTTP_PROVIDER_43114,
    hashFlowAuthToken: process.env.API_KEY_HASHFLOW_AUTH_TOKEN || '',
    smardexSubgraphAuthToken: process.env.API_KEY_SMARDEX_SUBGRAPH || '',
    hashFlowDisabledMMs:
      process.env[`HASHFLOW_DISABLED_MMS_43114`]?.split(',') || [],
    dexalotAuthToken: process.env.API_KEY_DEXALOT_AUTH_TOKEN || '',
    adapterAddresses: {
      AvalancheAdapter01: '0x745Ec73855CeC7249E5fF4c9DD81cc65b4D297a9',
      AvalancheAdapter02: '0xA10c9a84E72d9DfF424Fe2284B6460784bed407E',
      AvalancheBuyAdapter: '0x654dE10890f8B2C5bF54E50Af169a7E93165C416',
    },
    uniswapV2ExchangeRouterAddress:
      '0x53e693c6C7FFC4446c53B205Cf513105Bf140D7b',
    rfqConfigs: {},
    rpcPollingMaxAllowedStateDelayInBlocks: 2,
    rpcPollingBlocksBackToTriggerUpdate: 1,
    forceRpcFallbackDexs: [],
  },
  [Network.FANTOM]: {
    network: Network.FANTOM,
    networkName: 'Fantom Opera Mainnet',
    isTestnet: false,
    nativeTokenName: 'Fantom',
    nativeTokenSymbol: 'FTM',
    wrappedNativeTokenAddress: '0x21be370d5312f44cb42ce377bc9b8a0cef1a4c83',
    hasEIP1559: false,
    augustusAddress: '0xDEF171Fe48CF0115B1d80b88dc8eAB59176FEe57',
    augustusRFQAddress: '0x2DF17455B96Dde3618FD6B1C3a9AA06D6aB89347',
    tokenTransferProxyAddress: '0x216b4b4ba9f3e719726886d34a177484278bfcae',
    multicallV2Address: '0xdC6E2b14260F972ad4e5a31c68294Fba7E720701',
    privateHttpProvider: process.env.HTTP_PROVIDER_250,
    hashFlowAuthToken: process.env.API_KEY_HASHFLOW_AUTH_TOKEN || '',
    smardexSubgraphAuthToken: process.env.API_KEY_SMARDEX_SUBGRAPH || '',
    hashFlowDisabledMMs:
      process.env[`HASHFLOW_DISABLED_MMS_250`]?.split(',') || [],

    adapterAddresses: {
      FantomAdapter01: '0x654dE10890f8B2C5bF54E50Af169a7E93165C416',
      FantomAdapter02: '0x248009f6F78b5AcD5EA2fc86d56b77A7AeEe2eFc',
      FantomBuyAdapter: '0xEECA9223063bD13e8ca77ed9e39a07f2BD1923E6',
    },
    uniswapV2ExchangeRouterAddress:
      '0xAB86e2bC9ec5485a9b60E684BA6d49bf4686ACC2',
    rfqConfigs: {},
    rpcPollingMaxAllowedStateDelayInBlocks: 2,
    rpcPollingBlocksBackToTriggerUpdate: 1,
    forceRpcFallbackDexs: [],
  },
  [Network.ARBITRUM]: {
    network: Network.ARBITRUM,
    networkName: 'Arbitrum One',
    isTestnet: false,
    nativeTokenName: 'Ether',
    nativeTokenSymbol: 'ETH',
    wrappedNativeTokenAddress: '0x82aF49447D8a07e3bd95BD0d56f35241523fBab1',
    hasEIP1559: false,
    augustusAddress: '0xDEF171Fe48CF0115B1d80b88dc8eAB59176FEe57',
    augustusRFQAddress: '0x0927FD43a7a87E3E8b81Df2c44B03C4756849F6D',
    tokenTransferProxyAddress: '0x216b4b4ba9f3e719726886d34a177484278bfcae',
    multicallV2Address: '0x7eCfBaa8742fDf5756DAC92fbc8b90a19b8815bF',
    privateHttpProvider: process.env.HTTP_PROVIDER_42161,
    hashFlowAuthToken: process.env.API_KEY_HASHFLOW_AUTH_TOKEN || '',
    smardexSubgraphAuthToken: process.env.API_KEY_SMARDEX_SUBGRAPH || '',
    swaapV2AuthToken: process.env.API_KEY_SWAAP_V2_AUTH_TOKEN || '',
    hashFlowDisabledMMs:
      process.env[`HASHFLOW_DISABLED_MMS_42161`]?.split(',') || [],
    dexalotAuthToken: process.env.API_KEY_DEXALOT_AUTH_TOKEN || '',
    adapterAddresses: {
      ArbitrumAdapter01: '0x369A2FDb910d432f0a07381a5E3d27572c876713',
      ArbitrumAdapter02: '0x58a5f0b73969800FAFf8556cD2187E3FCE71A6cb',
      ArbitrumAdapter03: '0x97bdD2B98D9802b0e387FefdB2882C1b2dc2c344',
      ArbitrumBuyAdapter: '0x005213c48d4aafFcA0b6D1CbA8710F4D035C18f9',
    },
    uniswapV2ExchangeRouterAddress:
      '0xB41dD984730dAf82f5C41489E21ac79D5e3B61bC',
    uniswapV3EventLoggingSampleRate: 0,
    rfqConfigs: {},
    rpcPollingMaxAllowedStateDelayInBlocks: 4,
    rpcPollingBlocksBackToTriggerUpdate: 3,
    forceRpcFallbackDexs: [],
  },
  [Network.OPTIMISM]: {
    network: Network.OPTIMISM,
    networkName: 'Optimistic Ethereum',
    isTestnet: false,
    nativeTokenName: 'Ether',
    nativeTokenSymbol: 'ETH',
    wrappedNativeTokenAddress: '0x4200000000000000000000000000000000000006',
    hasEIP1559: false,
    augustusAddress: '0xDEF171Fe48CF0115B1d80b88dc8eAB59176FEe57',
    augustusRFQAddress: '0x0927FD43a7a87E3E8b81Df2c44B03C4756849F6D',
    tokenTransferProxyAddress: '0x216b4b4ba9f3e719726886d34a177484278bfcae',
    multicallV2Address: '0x2DC0E2aa608532Da689e89e237dF582B783E552C',
    privateHttpProvider: process.env.HTTP_PROVIDER_10,
    hashFlowAuthToken: process.env.API_KEY_HASHFLOW_AUTH_TOKEN || '',
    smardexSubgraphAuthToken: process.env.API_KEY_SMARDEX_SUBGRAPH || '',
    hashFlowDisabledMMs:
      process.env[`HASHFLOW_DISABLED_MMS_10`]?.split(',') || [],
    adapterAddresses: {
      OptimismAdapter01: '0x5dcf544b0c9689fa67dcb713fd2656d217e25a59',
      OptimismAdapter02: '0x4483Ae378897eB9FbF7f15Df98Bf07233ffFEe8b',
      OptimismBuyAdapter: '0xe9166234DFB6d3ec05C82404109C02Ca82b16c22',
    },
    uniswapV2ExchangeRouterAddress:
      '0xB41dD984730dAf82f5C41489E21ac79D5e3B61bC',
    uniswapV3EventLoggingSampleRate: 0,
    rfqConfigs: {},
    rpcPollingMaxAllowedStateDelayInBlocks: 5,
    rpcPollingBlocksBackToTriggerUpdate: 3,
    forceRpcFallbackDexs: [],
  },
  [Network.ZKEVM]: {
    network: Network.ZKEVM,
    networkName: 'Polygon zkEVM',
    isTestnet: false,
    nativeTokenName: 'Ether',
    nativeTokenSymbol: 'ETH',
    wrappedNativeTokenAddress: '0x4F9A0e7FD2Bf6067db6994CF12E4495Df938E6e9',
    hasEIP1559: true,
    augustusAddress: '0xB83B554730d29cE4Cb55BB42206c3E2c03E4A40A',
    augustusRFQAddress: '0x7Ee1F7fa4C0b2eDB0Fdd5944c14A07167700486E',
    tokenTransferProxyAddress: '0xc8a21fcd5a100c3ecc037c97e2f9c53a8d3a02a1',
    multicallV2Address: '0x6cA478C852DfA8941FC819fDf248606eA04780B6',
    privateHttpProvider: process.env.HTTP_PROVIDER_1101,
    adapterAddresses: {
      PolygonZkEvmAdapter01: '0xd63B7691dD98fa89A2ea5e1604700489c585aa7B',
      PolygonZkEvmBuyAdapter: '0xe2137168CdA486a2555E16c597905854C84F9127',
    },

    rpcPollingMaxAllowedStateDelayInBlocks: 0,
    rpcPollingBlocksBackToTriggerUpdate: 0,
    hashFlowAuthToken: process.env.API_KEY_HASHFLOW_AUTH_TOKEN || '',
    smardexSubgraphAuthToken: process.env.API_KEY_SMARDEX_SUBGRAPH || '',
    hashFlowDisabledMMs:
      process.env[`HASHFLOW_DISABLED_MMS_10`]?.split(',') || [],
    uniswapV3EventLoggingSampleRate: 0,
    rfqConfigs: {},
    forceRpcFallbackDexs: [],
    // FIXME: Not set properly
    uniswapV2ExchangeRouterAddress: '',
  },
  [Network.BASE]: {
    network: Network.BASE,
    networkName: 'Base',
    isTestnet: false,
    nativeTokenName: 'Ether',
    nativeTokenSymbol: 'ETH',
    wrappedNativeTokenAddress: '0x4200000000000000000000000000000000000006',
    hasEIP1559: false,
    augustusAddress: '0x59C7C832e96D2568bea6db468C1aAdcbbDa08A52',
    augustusRFQAddress: '0xa003dFBA51C9e1e56C67ae445b852bdEd7aC5EEd',
    tokenTransferProxyAddress: '0x93aAAe79a53759cD164340E4C8766E4Db5331cD7',
    multicallV2Address: '0xeDF6D2a16e8081F777eB623EeB4411466556aF3d',
    privateHttpProvider: process.env.HTTP_PROVIDER_8453,
    hashFlowAuthToken: process.env.API_KEY_HASHFLOW_AUTH_TOKEN || '',
    smardexSubgraphAuthToken: process.env.API_KEY_SMARDEX_SUBGRAPH || '',
    hashFlowDisabledMMs: [],
    adapterAddresses: {
      BaseAdapter01: '0xe53d24CD81cC81bbf271AD7B02D0d67f851D727c',
      BaseBuyAdapter: '0xe07678E5Fd104cbabb239049148b8a4E9dA5d07E',
    },
    uniswapV2ExchangeRouterAddress:
      '0x75d199EfB540e47D27D52c62Da3E7daC2B9e834F',
    uniswapV3EventLoggingSampleRate: 0,
    rfqConfigs: {},
    rpcPollingMaxAllowedStateDelayInBlocks: 5,
    rpcPollingBlocksBackToTriggerUpdate: 3,
    forceRpcFallbackDexs: [],
  },
};

// Should not be used, except by internal test code
export function generateConfig(network: number): Config {
  const baseConfig = baseConfigs[network];
  if (!baseConfig) {
    throw new Error(`No configuration found for network ${network}`);
  }
  const nativeTokenName =
    baseConfig.nativeTokenName || baseConfig.nativeTokenSymbol;
  if (!baseConfig.privateHttpProvider) {
    throw new Error(`Missing HTTP Provider for network ${network}`);
  }
  return {
    network: baseConfig.network,
    networkName: baseConfig.networkName,
    isTestnet: baseConfig.isTestnet,
    mainnetNetwork: baseConfig.mainnetNetwork,
    nativeTokenName,
    nativeTokenSymbol: baseConfig.nativeTokenSymbol,
    wrappedNativeTokenName:
      baseConfig.wrappedNativeTokenName || `Wrapped ${nativeTokenName}`,
    wrappedNativeTokenSymbol:
      baseConfig.wrappedNativeTokenSymbol || `W${baseConfig.nativeTokenSymbol}`,
    wrappedNativeTokenAddress: baseConfig.wrappedNativeTokenAddress,
    hasEIP1559: baseConfig.hasEIP1559,
    augustusAddress: baseConfig.augustusAddress,
    augustusRFQAddress: baseConfig.augustusRFQAddress,
    tokenTransferProxyAddress: baseConfig.tokenTransferProxyAddress,
    multicallV2Address: baseConfig.multicallV2Address,
    privateHttpProvider: baseConfig.privateHttpProvider,
    adapterAddresses: { ...baseConfig.adapterAddresses },
    uniswapV2ExchangeRouterAddress: baseConfig.uniswapV2ExchangeRouterAddress,
    uniswapV3EventLoggingSampleRate: baseConfig.uniswapV3EventLoggingSampleRate,
    rfqConfigs: baseConfig.rfqConfigs,
    rpcPollingMaxAllowedStateDelayInBlocks:
      baseConfig.rpcPollingMaxAllowedStateDelayInBlocks,
    rpcPollingBlocksBackToTriggerUpdate:
      baseConfig.rpcPollingBlocksBackToTriggerUpdate,
    hashFlowAuthToken: baseConfig.hashFlowAuthToken,
    smardexSubgraphAuthToken: baseConfig.smardexSubgraphAuthToken,
    swaapV2AuthToken: baseConfig.swaapV2AuthToken,
    dexalotAuthToken: baseConfig.dexalotAuthToken,
    hashFlowDisabledMMs: baseConfig.hashFlowDisabledMMs,
    forceRpcFallbackDexs: baseConfig.forceRpcFallbackDexs,
  };
}

export class ConfigHelper {
  public masterBlockNumberCacheKey: string;

  constructor(
    public isSlave: boolean,
    public data: Config,
    masterCachePrefix: string,
  ) {
    this.masterBlockNumberCacheKey =
      `${masterCachePrefix}_${data.network}_bn`.toLowerCase();
  }

  wrapETH(token: Token): Token {
    return isETHAddress(token.address)
      ? { address: this.data.wrappedNativeTokenAddress, decimals: 18 }
      : token;
  }

  unwrapETH(token: Token): Token {
    return this.isWETH(token.address)
      ? { address: ETHER_ADDRESS, decimals: 18 }
      : token;
  }

  isWETH(tokenAddress: Address): boolean {
    return (
      tokenAddress.toLowerCase() ===
      this.data.wrappedNativeTokenAddress.toLowerCase()
    );
  }
}<|MERGE_RESOLUTION|>--- conflicted
+++ resolved
@@ -54,12 +54,8 @@
       Adapter02: '0xFC2Ba6E830a04C25e207B8214b26d8C713F6881F',
       Adapter03: '0xBAEeb4540f59d30E567a5B563CC0c4587eDd9366',
       Adapter04: '0x369A2FDb910d432f0a07381a5E3d27572c876713',
-<<<<<<< HEAD
-      Adapter05: '0x97bdD2B98D9802b0e387FefdB2882C1b2dc2c344',
-=======
       Adapter05: '0x3329dfa55A40B450952FBE0203167Ae6908E656d',
       Adapter06: '0xe9166234DFB6d3ec05C82404109C02Ca82b16c22',
->>>>>>> fdfc0878
       BuyAdapter: '0x84bEF12C9931cE12662cc9F2366b6a5029E4BD29',
       BuyAdapter02: '0x40dB7541b0c655a3a70c4713aD6879Ec3861c1FE',
     },
