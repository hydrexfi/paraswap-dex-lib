--- conflicted
+++ resolved
@@ -321,15 +321,12 @@
     swaapV2AuthToken: process.env.API_KEY_SWAAP_V2_AUTH_TOKEN || '',
     hashFlowDisabledMMs:
       process.env[`HASHFLOW_DISABLED_MMS_42161`]?.split(',') || [],
-<<<<<<< HEAD
     executorsAddresses: {
       Executor01: '0xe2475B2F8b13D1FbB9Bb3C1f9058994f282C58C9',
       Executor02: '0xd3b12462224EA9ad3da1e15383374F12B7c77C84',
       Executor03: '0x718c3f2d5B383c31D0B978A38cC25e6A27465EEF',
     },
-=======
     dexalotAuthToken: process.env.API_KEY_DEXALOT_AUTH_TOKEN || '',
->>>>>>> fdfc0878
     adapterAddresses: {
       ArbitrumAdapter01: '0x369A2FDb910d432f0a07381a5E3d27572c876713',
       ArbitrumAdapter02: '0x58a5f0b73969800FAFf8556cD2187E3FCE71A6cb',
