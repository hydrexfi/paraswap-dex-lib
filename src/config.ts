--- conflicted
+++ resolved
@@ -317,7 +317,35 @@
     rpcPollingBlocksBackToTriggerUpdate: 3,
     forceRpcFallbackDexs: [],
   },
-<<<<<<< HEAD
+  [Network.ZKEVM]: {
+    network: Network.ZKEVM,
+    networkName: 'Polygon zkEVM',
+    isTestnet: false,
+    nativeTokenName: 'Ether',
+    nativeTokenSymbol: 'ETH',
+    wrappedNativeTokenAddress: '0x4F9A0e7FD2Bf6067db6994CF12E4495Df938E6e9',
+    hasEIP1559: true,
+    augustusAddress: '0xB83B554730d29cE4Cb55BB42206c3E2c03E4A40A',
+    augustusRFQAddress: '0x7Ee1F7fa4C0b2eDB0Fdd5944c14A07167700486E',
+    tokenTransferProxyAddress: '0xc8a21fcd5a100c3ecc037c97e2f9c53a8d3a02a1',
+    multicallV2Address: '0x6cA478C852DfA8941FC819fDf248606eA04780B6',
+    privateHttpProvider: process.env.HTTP_PROVIDER_1101,
+    adapterAddresses: {
+      PolygonZkEvmAdapter01: '0xd63B7691dD98fa89A2ea5e1604700489c585aa7B',
+      PolygonZkEvmBuyAdapter: '0xe2137168CdA486a2555E16c597905854C84F9127',
+    },
+
+    rpcPollingMaxAllowedStateDelayInBlocks: 0,
+    rpcPollingBlocksBackToTriggerUpdate: 0,
+    hashFlowAuthToken: process.env.API_KEY_HASHFLOW_AUTH_TOKEN || '',
+    hashFlowDisabledMMs:
+      process.env[`HASHFLOW_DISABLED_MMS_10`]?.split(',') || [],
+    uniswapV3EventLoggingSampleRate: 0,
+    rfqConfigs: {},
+    forceRpcFallbackDexs: [],
+    // FIXME: Not set properly
+    uniswapV2ExchangeRouterAddress: '',
+  },
   [Network.BASE]: {
     network: Network.BASE,
     networkName: 'Base',
@@ -346,37 +374,6 @@
     rpcPollingMaxAllowedStateDelayInBlocks: 5,
     rpcPollingBlocksBackToTriggerUpdate: 3,
     forceRpcFallbackDexs: [],
-=======
-
-  [Network.ZKEVM]: {
-    network: Network.ZKEVM,
-    networkName: 'Polygon zkEVM',
-    isTestnet: false,
-    nativeTokenName: 'Ether',
-    nativeTokenSymbol: 'ETH',
-    wrappedNativeTokenAddress: '0x4F9A0e7FD2Bf6067db6994CF12E4495Df938E6e9',
-    hasEIP1559: true,
-    augustusAddress: '0xB83B554730d29cE4Cb55BB42206c3E2c03E4A40A',
-    augustusRFQAddress: '0x7Ee1F7fa4C0b2eDB0Fdd5944c14A07167700486E',
-    tokenTransferProxyAddress: '0xc8a21fcd5a100c3ecc037c97e2f9c53a8d3a02a1',
-    multicallV2Address: '0x6cA478C852DfA8941FC819fDf248606eA04780B6',
-    privateHttpProvider: process.env.HTTP_PROVIDER_1101,
-    adapterAddresses: {
-      PolygonZkEvmAdapter01: '0xd63B7691dD98fa89A2ea5e1604700489c585aa7B',
-      PolygonZkEvmBuyAdapter: '0xe2137168CdA486a2555E16c597905854C84F9127',
-    },
-
-    rpcPollingMaxAllowedStateDelayInBlocks: 0,
-    rpcPollingBlocksBackToTriggerUpdate: 0,
-    hashFlowAuthToken: process.env.API_KEY_HASHFLOW_AUTH_TOKEN || '',
-    hashFlowDisabledMMs:
-      process.env[`HASHFLOW_DISABLED_MMS_10`]?.split(',') || [],
-    uniswapV3EventLoggingSampleRate: 0,
-    rfqConfigs: {},
-    forceRpcFallbackDexs: [],
-    // FIXME: Not set properly
-    uniswapV2ExchangeRouterAddress: '',
->>>>>>> 9adface6
   },
 };
 
