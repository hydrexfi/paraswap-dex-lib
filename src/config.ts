--- conflicted
+++ resolved
@@ -47,24 +47,15 @@
     wrappedNativeTokenAddress: '0xc02aaa39b223fe8d0a0e5c4f27ead9083c756cc2',
     hasEIP1559: true,
     augustusAddress: '0xDEF171Fe48CF0115B1d80b88dc8eAB59176FEe57',
-<<<<<<< HEAD
-    augustusV6Address: '0x966E33dc2e47C139294F5Ea89230Ca7D41b88619',
-=======
     augustusV6Address: '0xb5F65c773be3A3758B0D1Cb168aD6fEC53a4a9f3',
->>>>>>> d4553be8
     augustusRFQAddress: '0xe92b586627ccA7a83dC919cc7127196d70f55a06',
     tokenTransferProxyAddress: '0x216b4b4ba9f3e719726886d34a177484278bfcae',
     multicallV2Address: '0x5BA1e12693Dc8F9c48aAD8770482f4739bEeD696',
     privateHttpProvider: process.env.HTTP_PROVIDER_1,
     executorsAddresses: {
-<<<<<<< HEAD
-      Executor01: '0x6619A54B0C3dCD2A31621f22CBd2b0354EfD1B2D',
-      Executor02: '0x2a538BDbdcF0D18Fe61fb863203AD4D497450f89',
-=======
       Executor01: '0xEfF976Aa628FD7239A3D0833bD03Ee49A4E030Fb',
       Executor02: '0x60Fb41482E9bC95f1944841D635a1ea9D72ff412',
       Executor03: '0x6B8565671C9c70b106848f36a6C871366C63c8c5',
->>>>>>> d4553be8
     },
     adapterAddresses: {
       Adapter01: '0x9bE264469eF954c139Da4A45Cf76CbCC5e3A6A73',
