import { IRouter } from './irouter';
import {
  Address,
  OptimalRate,
  ConstractSimpleData,
  TxInfo,
  SimpleExchangeParam,
} from '../types';
import { SwapSide } from '../constants';
import IParaswapABI from '../abi/IParaswap.json';
import { Interface } from '@ethersproject/abi';
import { isETHAddress, uuidToBytes16 } from '../utils';
import { Weth } from '../dex/weth/weth';
import { IWethDepositorWithdrawer, WethFunctions } from '../dex/weth/types';

<<<<<<< HEAD
import { OptimalSwap } from '@paraswap/core';
=======
>>>>>>> b40e63ec
import { DexAdapterService } from '../dex';
import {
  encodeFeePercent,
  encodeFeePercentForReferrer,
} from './payload-encoder';

type SimpleSwapParam = [ConstractSimpleData];

export type PartialContractSimpleData = Pick<
  ConstractSimpleData,
  'callees' | 'exchangeData' | 'values' | 'startIndexes'
>;

export abstract class SimpleRouterBase<RouterParam>
  implements IRouter<RouterParam>
{
  paraswapInterface: Interface;

  constructor(
    protected dexAdapterService: DexAdapterService,
    protected side: SwapSide,
    protected contractMethodName: string = side === SwapSide.SELL
      ? 'simpleSwap'
      : 'simpleBuy',

    // prepare mapping: network -> wrapped exchange key
    // It assumes that no network has more than one wrapped exchange
    protected wExchangeNetworkToKey = Weth.dexKeysWithNetwork.reduce<
      Record<number, string>
    >((prev, current) => {
      for (const network of current.networks) {
        prev[network] = current.key;
      }
      return prev;
    }, {}),
  ) {
    this.paraswapInterface = new Interface(IParaswapABI);
  }

  getContractMethodName(): string {
    return this.contractMethodName;
  }

  private buildPartialContractSimpleData(
    simpleExchangeParam: SimpleExchangeParam,
  ): PartialContractSimpleData {
    const calldata = simpleExchangeParam.calldata;
    let exchangeData = '0x';
    let startIndexes = [0];

    for (let i = 0; i < calldata.length; i++) {
      const tempCalldata = calldata[i].substring(2);
      const index = tempCalldata.length / 2;
      startIndexes.push(startIndexes[i] + index);
      exchangeData = exchangeData.concat(tempCalldata);
    }

    return {
      callees: simpleExchangeParam.callees,
      values: simpleExchangeParam.values,
      exchangeData,
      startIndexes,
    };
  }

  protected async buildCalls(
    priceRoute: OptimalRate,
    minMaxAmount: string,
  ): Promise<{
    partialContractSimpleData: PartialContractSimpleData;
    networkFee: string;
  }> {
    const wethAddress =
      this.dexAdapterService.dexHelper.config.data.wrappedNativeTokenAddress;

    const rawSimpleParams = await Promise.all(
      priceRoute.bestRoute[0].swaps.flatMap((swap, swapIndex) =>
        swap.swapExchanges.map(async se => {
          const dex = this.dexAdapterService.getTxBuilderDexByKey(se.exchange);
          let _src = swap.srcToken;
          let wethDeposit = 0n;
          let _dest = swap.destToken;
          let wethWithdraw = 0n;

          // For case of buy apply slippage is applied to srcAmount in equal proportion as the complete swap
          // This assumes that the sum of all swaps srcAmount would sum to priceRoute.srcAmount
          // Also that it is a direct swap.
          const _srcAmount =
            swapIndex > 0 ||
            this.side === SwapSide.SELL ||
            this.dexAdapterService.getDexKeySpecial(se.exchange) === 'zerox'
              ? se.srcAmount
              : (
                  (BigInt(se.srcAmount) * BigInt(minMaxAmount)) /
                  BigInt(priceRoute.srcAmount)
                ).toString();

          // In case of sell the destAmount is set to minimum (1) as
          // even if the individual dex is rekt by slippage the swap
          // should work if the final slippage check passes.
          const _destAmount = this.side === SwapSide.SELL ? '1' : se.destAmount;

          if (dex.needWrapNative) {
            if (isETHAddress(swap.srcToken)) {
              if (swapIndex !== 0) {
                throw new Error('Wrap native srcToken not in swapIndex 0');
              }
              _src = wethAddress;
              wethDeposit = BigInt(_srcAmount);
            }

            if (isETHAddress(swap.destToken)) {
              if (swapIndex !== priceRoute.bestRoute[0].swaps.length - 1) {
                throw new Error('Wrap native destToken not in swapIndex last');
              }
              _dest = wethAddress;
              wethWithdraw = BigInt(_destAmount);
            }
          }

          const simpleParams = await dex.getSimpleParam(
            _src,
            _dest,
            _srcAmount,
            _destAmount,
            se.data,
            this.side,
          );

          return {
            simpleParams,
            wethDeposit,
            wethWithdraw,
          };
        }),
      ),
    );

    const {
      simpleExchangeDataList,
      srcAmountWethToDeposit,
      destAmountWethToWithdraw,
    } = await rawSimpleParams.reduce<{
      simpleExchangeDataList: SimpleExchangeParam[];
      srcAmountWethToDeposit: bigint;
      destAmountWethToWithdraw: bigint;
    }>(
      (acc, se) => {
        acc.srcAmountWethToDeposit += BigInt(se.wethDeposit);
        acc.destAmountWethToWithdraw += BigInt(se.wethWithdraw);
        acc.simpleExchangeDataList.push(se.simpleParams);
        return acc;
      },
      {
        simpleExchangeDataList: [],
        srcAmountWethToDeposit: 0n,
        destAmountWethToWithdraw: 0n,
      },
    );

    const simpleExchangeDataFlat = simpleExchangeDataList.reduce(
      (acc, se) => ({
        callees: acc.callees.concat(se.callees),
        calldata: acc.calldata.concat(se.calldata),
        values: acc.values.concat(se.values),
        networkFee: (BigInt(acc.networkFee) + BigInt(se.networkFee)).toString(),
      }),
      { callees: [], values: [], calldata: [], networkFee: '0' },
    );

    const maybeWethCallData = this.getDepositWithdrawWethCallData(
      srcAmountWethToDeposit,
      destAmountWethToWithdraw,
    );

    if (maybeWethCallData) {
      if (maybeWethCallData.deposit) {
        simpleExchangeDataFlat.callees.unshift(
          maybeWethCallData.deposit.callee,
        );
        simpleExchangeDataFlat.values.unshift(maybeWethCallData.deposit.value);
        simpleExchangeDataFlat.calldata.unshift(
          maybeWethCallData.deposit.calldata,
        );
      }
      if (maybeWethCallData.withdraw) {
        simpleExchangeDataFlat.callees.push(maybeWethCallData.withdraw.callee);
        simpleExchangeDataFlat.values.push(maybeWethCallData.withdraw.value);
        simpleExchangeDataFlat.calldata.push(
          maybeWethCallData.withdraw.calldata,
        );
      }
    }

    return {
      partialContractSimpleData: this.buildPartialContractSimpleData(
        simpleExchangeDataFlat,
      ),
      networkFee: simpleExchangeDataFlat.networkFee,
    };
  }

  abstract build(
    priceRoute: OptimalRate,
    minMaxAmount: string,
    userAddress: Address,
    referrerAddress: Address | undefined,
    partnerAddress: Address,
    partnerFeePercent: string,
    positiveSlippageToUser: boolean,
    beneficiary: Address,
    permit: string,
    deadline: string,
    uuid: string,
  ): Promise<TxInfo<RouterParam>>;

  protected getDepositWithdrawWethCallData(
    srcAmountWeth: bigint,
    destAmountWeth: bigint,
  ) {
    if (srcAmountWeth === 0n && destAmountWeth === 0n) return;

    return (
      this.dexAdapterService.getTxBuilderDexByKey(
        this.wExchangeNetworkToKey[this.dexAdapterService.network],
      ) as unknown as IWethDepositorWithdrawer
    ).getDepositWithdrawParam(
      srcAmountWeth.toString(),
      destAmountWeth.toString(),
      this.side,
    );
  }
}

export abstract class SimpleRouter extends SimpleRouterBase<SimpleSwapParam> {
  constructor(
    dexAdapterService: DexAdapterService,
    side: SwapSide,
    contractMethodName: string,
  ) {
    super(dexAdapterService, side, contractMethodName);
  }

  protected validateBestRoute(priceRoute: OptimalRate): boolean {
    return (
      priceRoute.bestRoute.length === 1 &&
      priceRoute.bestRoute[0].percent === 100 &&
      priceRoute.bestRoute[0].swaps.length === 1
    );
  }

  async build(
    priceRoute: OptimalRate,
    minMaxAmount: string,
    userAddress: Address,
    referrerAddress: Address | undefined,
    partnerAddress: Address,
    partnerFeePercent: string,
    positiveSlippageToUser: boolean,
    beneficiary: Address,
    permit: string,
    deadline: string,
    uuid: string,
  ): Promise<TxInfo<SimpleSwapParam>> {
    if (!this.validateBestRoute(priceRoute))
      throw new Error(`${this.contractMethodName} invalid bestRoute`);

    const { partialContractSimpleData, networkFee } = await this.buildCalls(
      priceRoute,
      minMaxAmount,
    );

    const sellData: ConstractSimpleData = {
      ...partialContractSimpleData,
      fromToken: priceRoute.srcToken,
      toToken: priceRoute.destToken,
      fromAmount:
        this.side === SwapSide.SELL ? priceRoute.srcAmount : minMaxAmount,
      toAmount:
        this.side === SwapSide.SELL ? minMaxAmount : priceRoute.destAmount,
      expectedAmount:
        this.side === SwapSide.SELL
          ? priceRoute.destAmount
          : priceRoute.srcAmount,
      beneficiary,
      partner: referrerAddress || partnerAddress,
      feePercent: referrerAddress
        ? encodeFeePercentForReferrer(this.side)
        : encodeFeePercent(
            partnerFeePercent,
            positiveSlippageToUser,
            this.side,
          ),
      permit,
      deadline,
      uuid: uuidToBytes16(uuid),
    };

    const encoder = (...params: any[]) =>
      this.paraswapInterface.encodeFunctionData(
        this.contractMethodName,
        params,
      );
    // TODO: fix network fee
    return {
      encoder,
      params: [sellData],
      networkFee,
    };
  }
}

export class SimpleSwap extends SimpleRouter {
  static isBuy = false;
  constructor(dexAdapterService: DexAdapterService) {
    super(dexAdapterService, SwapSide.SELL, 'simpleSwap');
  }
}

export class SimpleBuy extends SimpleRouter {
  static isBuy = true;
  constructor(dexAdapterService: DexAdapterService) {
    super(dexAdapterService, SwapSide.BUY, 'simpleBuy');
  }

  // Need to handle special case where second swap consists entirely of
  // AugustusRFQOrder executions
  protected validateBestRoute(priceRoute: OptimalRate): boolean {
    return (
      priceRoute.bestRoute.length === 1 &&
      priceRoute.bestRoute[0].percent === 100 &&
      (priceRoute.bestRoute[0].swaps.length === 1 ||
        (priceRoute.bestRoute[0].swaps.length === 2 &&
          !priceRoute.bestRoute[0].swaps[1].swapExchanges.find(
            se => se.exchange.toLowerCase() !== 'augustusrfqorder',
          )))
    );
  }
}<|MERGE_RESOLUTION|>--- conflicted
+++ resolved
@@ -13,10 +13,7 @@
 import { Weth } from '../dex/weth/weth';
 import { IWethDepositorWithdrawer, WethFunctions } from '../dex/weth/types';
 
-<<<<<<< HEAD
 import { OptimalSwap } from '@paraswap/core';
-=======
->>>>>>> b40e63ec
 import { DexAdapterService } from '../dex';
 import {
   encodeFeePercent,
